# Copyright contributors to the Terratorch project

import torch
import torch.nn.functional as F
from albumentations import BasicTransform, Compose, ImageOnlyTransform
from einops import rearrange
import albumentations as A
import kornia.augmentation as K
from kornia.augmentation._2d.geometric.base import GeometricAugmentationBase2D
<<<<<<< HEAD
=======
from typing import Union, Dict
>>>>>>> 525cd1d3

N_DIMS_FOR_TEMPORAL = 4
N_DIMS_FLATTENED_TEMPORAL = 3

def kornia_augmentations_to_callable_with_dict(augmentations: list[Union[GeometricAugmentationBase2D, K.VideoSequential]]  | None = None):
    if augmentations is None:
        return lambda x: x
    #if first augmentiaion is VideoSequential (multi-temporal), add the rest to video sequence 
    if isinstance(augmentations[0], K.VideoSequential):
        augmentations = K.AugmentationSequential(
            K.VideoSequential(
                *augmentations[1:],
                data_format="BCTHW",
                same_on_frame=True
                ),
                data_keys=None,
                keepdim=True,
            )
    else:
        augmentations = K.AugmentationSequential(
            *augmentations,
            data_keys=None,
            keepdim=True,
            )
    def fn(data):
        return augmentations(data)
    return fn

<<<<<<< HEAD
def kornia_augmentations_to_callable_with_dict(augmentations: list[GeometricAugmentationBase2D] | None = None):
    if augmentations is None:
        return lambda x: x
    augmentations = K.AugmentationSequential(
                *augmentations,
                data_keys=None,
                keepdim=True,
            )
    def fn(data):
        return augmentations(data)
    return augmentations
>>>>>>> main
=======
>>>>>>> 525cd1d3

def albumentations_to_callable_with_dict(albumentation: list[BasicTransform] | None = None):
    if albumentation is None:
        return lambda x: x
    albumentation = Compose(albumentation)

    def fn(data):
        return albumentation(**data)

    return fn

def default_non_image_transform(array):
    if array.dtype in (float, int):
        return torch.from_numpy(array)
    else:
        return array

class Padding(ImageOnlyTransform):
    """Padding to adjust (slight) discrepancies between input images"""

    def __init__(self, input_shape: list=None):
        super().__init__(True, 1)
        self.input_shape = input_shape

    def apply(self, img, **params):

        shape = img.shape[-2:]
        pad_values_ = [j - i for i,j in zip(shape, self.input_shape)]

        if all([i%2==0 for i in pad_values_]):
            pad_values = sum([[int(j/2), int(j/2)] for j in  pad_values_], [])
        else:
            pad_values = sum([[0, j] for j in  pad_values_], [])

        return F.pad(img, pad_values)

    def get_transform_init_args_names(self):
        return ()

class FlattenTemporalIntoChannels(ImageOnlyTransform):
    """
    FlattenTemporalIntoChannels is an image transformation that flattens the temporal dimension into the channel dimension.

    This transform rearranges an input tensor with a temporal dimension into one where the time and channel dimensions
    are merged. It expects the input to have a fixed number of dimensions defined by N_DIMS_FOR_TEMPORAL.
    """
    def __init__(self):
        """
        Initialize the FlattenTemporalIntoChannels transform.
        """
        super().__init__(True, 1)

    def apply(self, img, **params):
        if len(img.shape) != N_DIMS_FOR_TEMPORAL:
            msg = f"Expected input temporal sequence to have {N_DIMS_FOR_TEMPORAL} dimensions, but got {len(img.shape)}"
            raise Exception(msg)
        rearranged = rearrange(img, "time height width channels -> height width (time channels)")
        return rearranged

    def get_transform_init_args_names(self):
        return ()


class UnflattenTemporalFromChannels(ImageOnlyTransform):
    """
    UnflattenTemporalFromChannels is an image transformation that restores the temporal dimension from the channel dimension.

    This transform is typically applied after converting images to a channels-first format (e.g., after ToTensorV2)
    and rearranges the flattened temporal information back into separate time and channel dimensions.
    """

    def __init__(self, n_timesteps: int | None = None, n_channels: int | None = None):
        super().__init__(True, 1)
        """
        Initialize the UnflattenTemporalFromChannels transform.

        Args:
            n_timesteps (int | None): The number of time steps. Must be provided if n_channels is not provided.
            n_channels (int | None): The number of channels per time step. Must be provided if n_timesteps is not provided.

        Raises:
            Exception: If neither n_timesteps nor n_channels is provided.
        """
        if n_timesteps is None and n_channels is None:
            msg = "One of n_timesteps or n_channels must be provided"
            raise Exception(msg)
        self.additional_info = {"channels": n_channels} if n_channels else {"time": n_timesteps}

    def apply(self, img, **params):
        if len(img.shape) != N_DIMS_FLATTENED_TEMPORAL:
            msg = f"Expected input temporal sequence to have {N_DIMS_FLATTENED_TEMPORAL} dimensions\
                , but got {len(img.shape)}"
            raise Exception(msg)

        rearranged = rearrange(
            img, "(time channels) height width -> channels time height width", **self.additional_info
        )
        return rearranged

    def get_transform_init_args_names(self):
        return ("n_timesteps", "n_channels")

class FlattenSamplesIntoChannels(ImageOnlyTransform):
    """
    FlattenSamplesIntoChannels is an image transformation that merges the sample (and optionally temporal) dimensions into the channel dimension.

    This transform rearranges an input tensor by flattening the sample dimension, and if specified, also the temporal dimension,
    thereby concatenating these dimensions into a single channel dimension.
    """
    def __init__(self, time_dim: bool = True):
        """
        Initialize the FlattenSamplesIntoChannels transform.

        Args:
            time_dim (bool): If True, the temporal dimension is included in the flattening process. Default is True.
        """
        super().__init__(True, 1)
        self.time_dim = time_dim

    def apply(self, img, **params):
        if self.time_dim:
            rearranged = rearrange(img,
                                   "samples time height width channels -> height width (samples time channels)")
        else:
            rearranged = rearrange(img, "samples height width channels -> height width (samples channels)")
        return rearranged

    def get_transform_init_args_names(self):
        return ()


class UnflattenSamplesFromChannels(ImageOnlyTransform):
    """
    UnflattenSamplesFromChannels is an image transformation that restores the sample (and optionally temporal) dimensions from the channel dimension.

    This transform is designed to reverse the flattening performed by FlattenSamplesIntoChannels and is typically applied
    after converting images to a channels-first format.
    """
    def __init__(
            self,
            time_dim: bool = True,
            n_samples: int | None = None,
            n_timesteps: int | None = None,
            n_channels: int | None = None
    ):
        """
        Initialize the UnflattenSamplesFromChannels transform.

        Args:
            time_dim (bool): If True, the temporal dimension is considered during unflattening.
            n_samples (int | None): The number of samples.
            n_timesteps (int | None): The number of time steps.
            n_channels (int | None): The number of channels per time step.

        Raises:
            Exception: If time_dim is True and fewer than two of n_channels, n_timesteps, and n_samples are provided.
            Exception: If time_dim is False and neither n_channels nor n_samples is provided.
        """
        super().__init__(True, 1)

        self.time_dim = time_dim
        if self.time_dim:
            if bool(n_channels) + bool(n_timesteps) + bool(n_samples) < 2:
                msg = "Two of n_channels, n_timesteps, and n_channels must be provided"
                raise Exception(msg)
            if n_timesteps and n_channels:
                self.additional_info = {"channels": n_channels, "time": n_timesteps}
            elif n_timesteps and n_samples:
                self.additional_info = {"time": n_timesteps, "samples": n_samples}
            else:
                self.additional_info = {"channels": n_channels, "samples": n_samples}
        else:
            if n_channels is None and n_samples is None:
                msg = "One of n_channels or n_samples must be provided"
                raise Exception(msg)
            self.additional_info = {"channels": n_channels} if n_channels else {"samples": n_samples}

    def apply(self, img, **params):
        if self.time_dim:
            rearranged = rearrange(
                img, "(samples time channels) height width -> samples channels time height width",
                **self.additional_info
            )
        else:
            rearranged = rearrange(
                img, "(samples channels) height width -> samples channels height width", **self.additional_info
            )
        return rearranged

    def get_transform_init_args_names(self):
        return ("n_timesteps", "n_channels")


class Rearrange(ImageOnlyTransform):
    """
    Rearrange is a generic image transformation that reshapes an input tensor using a custom einops pattern.

    This transform allows flexible reordering of tensor dimensions based on the provided pattern and arguments.
    """

    def __init__(
        self, rearrange: str, rearrange_args: dict[str, int] | None = None, always_apply: bool = True, p: float = 1
    ):
        """
        Initialize the Rearrange transform.

        Args:
            rearrange (str): The einops rearrangement pattern to apply.
            rearrange_args (dict[str, int] | None): Additional arguments for the rearrangement pattern.
            always_apply (bool): Whether to always apply this transform. Default is True.
            p (float): The probability of applying the transform. Default is 1.
        """
        super().__init__(always_apply, p)
        self.rearrange = rearrange
        self.vars = rearrange_args if rearrange_args else {}

    def apply(self, img, **params):
        return rearrange(img, self.rearrange, **self.vars)

    def get_transform_init_args_names(self):
        return "rearrange"


class SelectBands(ImageOnlyTransform):
    """
    SelectBands is an image transformation that selects a subset of bands (channels) from an input image.

    This transform uses specified band indices to filter and output only the desired channels from the image tensor.
    """

    def __init__(self, band_indices: list[int]):
        """
        Initialize the SelectBands transform.

        Args:
            band_indices (list[int]): A list of indices specifying which bands to select.
        """
        super().__init__(True, 1)
        self.band_indices = band_indices

    def apply(self, img, **params):
        return img[..., self.band_indices]

    def get_transform_init_args_names(self):
        return "band_indices"


def default_non_image_transform(array):
    if array.dtype == float or array.dtype == int:
        return torch.from_numpy(array)
    else:
        return array


class MultimodalTransforms:
    """
    MultimodalTransforms applies albumentations transforms to multiple image modalities.

    This class supports both shared transformations across modalities and separate transformations for each modality.
    It also handles non-image modalities by applying a specified non-image transform.
    """
    def __init__(
            self,
            transforms: dict | A.Compose,
            shared : bool = True,
            non_image_modalities: list[str] | None = None,
            non_image_transform: object | None = None,
    ):
        """
        Initialize the MultimodalTransforms.

        Args:
            transforms (dict or A.Compose): The transformation(s) to apply to the data.
            shared (bool): If True, the same transform is applied to all modalities; if False, separate transforms are used.
            non_image_modalities (list[str] | None): List of keys corresponding to non-image modalities.
            non_image_transform (object | None): A transform to apply to non-image modalities. If None, a default transform is used.
        """
        self.transforms = transforms
        self.shared = shared
        self.non_image_modalities = non_image_modalities
        self.non_image_transform = non_image_transform or default_non_image_transform

    def __call__(self, data: dict):
        if self.shared:
            # albumentations requires a key 'image' and treats all other keys as additional targets
            # (+ don't select 'mask' as 'image')
            image_modality = [k for k in data.keys() if k not in self.non_image_modalities + ['mask']][0]
            data['image'] = data.pop(image_modality)
            data = self.transforms(**data)
            data[image_modality] = data.pop('image')

            # Process sequence data which is ignored by albumentations as 'global_label'
            for modality in self.non_image_modalities:
                data[modality] = self.non_image_transform(data[modality])
        else:
            # Applies transformations for each modality separate
            for key, value in data.items():
                data[key] = self.transforms[key](image=value)['image']  # Only works with image modalities

        return data<|MERGE_RESOLUTION|>--- conflicted
+++ resolved
@@ -7,10 +7,7 @@
 import albumentations as A
 import kornia.augmentation as K
 from kornia.augmentation._2d.geometric.base import GeometricAugmentationBase2D
-<<<<<<< HEAD
-=======
 from typing import Union, Dict
->>>>>>> 525cd1d3
 
 N_DIMS_FOR_TEMPORAL = 4
 N_DIMS_FLATTENED_TEMPORAL = 3
@@ -39,21 +36,6 @@
         return augmentations(data)
     return fn
 
-<<<<<<< HEAD
-def kornia_augmentations_to_callable_with_dict(augmentations: list[GeometricAugmentationBase2D] | None = None):
-    if augmentations is None:
-        return lambda x: x
-    augmentations = K.AugmentationSequential(
-                *augmentations,
-                data_keys=None,
-                keepdim=True,
-            )
-    def fn(data):
-        return augmentations(data)
-    return augmentations
->>>>>>> main
-=======
->>>>>>> 525cd1d3
 
 def albumentations_to_callable_with_dict(albumentation: list[BasicTransform] | None = None):
     if albumentation is None:
