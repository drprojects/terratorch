# Copyright contributors to the Terratorch project

import glob
import importlib.util
import itertools
import json
import logging
import os
import random
import shutil
import string
import sys
import tempfile
import warnings
from copy import deepcopy
from datetime import timedelta
from pathlib import Path
from typing import Any, Optional

import albumentations
import cv2  # noqa: F401
import numpy as np
import rasterio
import torch

# Allows classes to be referenced using only the class name
import torchgeo.datamodules
import yaml
from albumentations.pytorch import ToTensorV2  # noqa: F401
from jsonargparse import set_dumper
from jsonargparse._namespace import Namespace
from lightning.fabric.utilities.cloud_io import get_filesystem
from lightning.fabric.utilities.types import _PATH
from lightning.pytorch import LightningDataModule, LightningModule, Trainer
from lightning.pytorch.callbacks import BasePredictionWriter, ModelCheckpoint, RichProgressBar
from lightning.pytorch.cli import ArgsType, LightningArgumentParser, LightningCLI, SaveConfigCallback
from torch.utils.data import DataLoader
from torchgeo.trainers import BaseTask
from tqdm import tqdm

import terratorch.datamodules
import terratorch.tasks  # noqa: F401
from terratorch.datamodules import (  # noqa: F401
    GenericNonGeoClassificationDataModule,
    GenericNonGeoPixelwiseRegressionDataModule,
    GenericNonGeoSegmentationDataModule,
)
from terratorch.datasets.transforms import (
    FlattenTemporalIntoChannels,  # noqa: F401
    Rearrange,  # noqa: F401
    SelectBands,  # noqa: F401
    UnflattenTemporalFromChannels,  # noqa: F401
)
from terratorch.datasets.utils import HLSBands

# GenericNonGeoRegressionDataModule,
from terratorch.models import PrithviModelFactory  # noqa: F401
from terratorch.models.model import AuxiliaryHead  # noqa: F401
from terratorch.tasks import (
    ClassificationTask,  # noqa: F401
    PixelwiseRegressionTask,  # noqa: F401
    SemanticSegmentationTask,  # noqa: F401
)
from terratorch.utils import compute_mask_statistics, compute_statistics

logger = logging.getLogger("terratorch")

from terratorch.utils import remove_unexpected_prefix


def flatten(list_of_lists):
    return list(itertools.chain.from_iterable(list_of_lists))


def open_tiff(fname):
    with rasterio.open(fname, "r") as src:
        data = src.read()
        metadata = src.meta
    return data, metadata


def is_one_band(img):
    return len(img.shape) == 2  # noqa: PLR2004


def write_tiff(img_wrt, filename, metadata):
    # Adapting the number of bands to be compatible with the
    # output dimensions.
    if not is_one_band(img_wrt):
        count = img_wrt.shape[0]
        metadata["count"] = count

    with rasterio.open(filename, "w", **metadata) as dest:
        if is_one_band(img_wrt):
            img_wrt = img_wrt[None]

        for i in range(img_wrt.shape[0]):
            dest.write(img_wrt[i, :, :], i + 1)
    return filename


def add_default_checkpointing_config(config):
    subcommand = config.get("subcommand", None)
    if subcommand is not None:
        enable_checkpointing = config[subcommand + ".trainer.enable_checkpointing"]
        callbacks = config[subcommand + ".trainer.callbacks"]

        # A list for callbacks is usually expected.
        if callbacks:
            check_callbacks = [op for op in callbacks if "ModelCheckpoint" in op.class_path]

            if len(check_callbacks) > 0:
                there_is_checkpointing = True
            else:
                there_is_checkpointing = False
        # However, if no callbacks list is provided, let's create one.
        else:
            there_is_checkpointing = False
            callbacks = []

        if enable_checkpointing:
            if not there_is_checkpointing:
                # Checkpointing is enabled, but no checkpoint rule was
                # provided, so let's define some default choice for it.
                model_checkpoint = Namespace(
                    class_path="StateDictAwareModelCheckpoint",
                    init_args=Namespace(filename="{epoch}", monitor="val/loss"),
                )
                model_checkpoint_state_dict = Namespace(
                    class_path="StateDictAwareModelCheckpoint",
                    init_args=Namespace(filename="{epoch}_state_dict", save_weights_only=True, monitor="val/loss"),
                )
                callbacks += [model_checkpoint, model_checkpoint_state_dict]
                config[subcommand + ".trainer.callbacks"] = callbacks
            else:
                logger.info(
                    "No extra checkpoint config will be added, since the user already defined it in the callbacks."
                )

    return config


def save_prediction(
    prediction,
    input_file_name,
    out_dir,
    dtype: str = "int16",
    suffix: str = "pred",
    output_file_name: str | None = None,
):
    mask, metadata = open_tiff(input_file_name)
    mask = np.where(mask == metadata["nodata"], 1, 0)
    mask = np.max(mask, axis=0)
    result = np.where(mask == 1, -1, prediction.detach().cpu())

    ##### Save file to disk
    metadata["count"] = 1
    metadata["dtype"] = dtype
    metadata["compress"] = "lzw"
    metadata["nodata"] = -1
    file_name = os.path.basename(input_file_name)

    if not output_file_name:
        file_name_no_ext = os.path.splitext(file_name)[0]
    else:
        file_name_no_ext = output_file_name

    out_file_name = file_name_no_ext + f"_{suffix}.tif"
    logger.info(f"Saving output to {out_file_name} ...")
    write_tiff(result, os.path.join(out_dir, out_file_name), metadata)


def import_custom_modules(custom_modules_path: str | Path | None = None) -> None:
    if custom_modules_path:
        custom_modules_path = Path(custom_modules_path)

        if custom_modules_path.is_dir():
            # Add 'custom_modules' folder to sys.path
            workdir = custom_modules_path.parents[0]
            module_dir = custom_modules_path.name

            sys.path.insert(0, str(workdir))

            try:
                module = importlib.import_module(module_dir)
                logger.info(f"Found {custom_modules_path}")
            except ImportError:
                raise ImportError(f"It was not possible to import modules from {custom_modules_path}.")
        else:
            raise ValueError(
                f"Modules path {custom_modules_path} isn't a directory. Check if you have defined it properly."
            )
    else:
        logger.debug("No custom module is being used.")


class CustomWriter(BasePredictionWriter):
    """Callback class to write geospatial data to file."""

    def __init__(self, output_dir: str | None = None, write_interval: str = "epoch"):
        super().__init__(write_interval)

        self.output_dir = output_dir

    def write_on_batch_end(self, trainer, pl_module, prediction, batch_indices, batch, batch_idx, dataloader_idx):  # noqa: ARG002
        # this will create N (num processes) files in `output_dir` each containing
        # the predictions of it's respective rank

        # by default take self.output_dir. If None, look for one in trainer
        if self.output_dir is None:
            try:
                output_dir = trainer.predict_output_dir
            except AttributeError as err:
                msg = "Output directory must be passed to CustomWriter constructor or the `predict_output_dir`\
                attribute must be present in the trainer."
                raise Exception(msg) from err
        else:
            output_dir = self.output_dir

        # Defining a prefix for the output files
        if hasattr(trainer, "output_file_prefix"):
            output_file_prefix = trainer.output_file_prefix
        else:
            output_file_prefix = None
            msg = "As you don't defined a value for `--output_file_prefix` via comand line, we will use a name based on the input file names."
            logger.info(msg)

        if not os.path.exists(output_dir):
            os.makedirs(output_dir, exist_ok=True)

        if isinstance(prediction, torch.Tensor):
            filename_batch = "".join(random.choices(string.ascii_letters + string.digits, k=8))
            torch.save(prediction, os.path.join(output_dir, f"{filename_batch}.pt"))

        elif isinstance(prediction, tuple):
            pred_batch_, filename_batch = prediction

            # In case of multimodal datasets, we have a dictionary
            # with one file per modality. We need to use a file as
            # input in order to copy metadata.
            if type(filename_batch) == dict:
                keys = list(filename_batch.keys())
                filename_batch = filename_batch[keys[0]]

            # If we have just a single kind of output
            if isinstance(pred_batch_, tuple):
                pred_batch, suffix = pred_batch_

                for prediction, file_name in zip(torch.unbind(pred_batch, dim=0), filename_batch, strict=False):
                    save_prediction(
                        prediction,
                        file_name,
                        output_dir,
                        dtype=trainer.out_dtype,
                        suffix=suffix,
                        output_file_name=output_file_prefix,
                    )

            # If we are outputting more than one kind of variable, as
            # (predictions, probabilities), for segmentation
            elif isinstance(pred_batch_, list):
                for pred in pred_batch_:
                    pred_batch, suffix = pred

                    for p, file_name in zip(torch.unbind(pred_batch, dim=0), filename_batch, strict=False):
                        save_prediction(
                            p,
                            file_name,
                            output_dir,
                            dtype=trainer.out_dtype,
                            suffix=suffix,
                            output_file_name=output_file_prefix,
                        )

        else:
            raise TypeError(f"Unknown type for prediction {type(prediction)}")

    def write_on_epoch_end(self, trainer, pl_module, predictions, batch_indices):  # noqa: ARG002
        # this will create N (num processes) files in `output_dir` each containing
        # the predictions of it's respective rank

        # by default take self.output_dir. If None, look for one in trainer
        if self.output_dir is None:
            try:
                output_dir = trainer.predict_output_dir
            except AttributeError as err:
                msg = "Output directory must be passed to CustomWriter constructor or the `predict_output_dir`\
                attribute must be present in the trainer."
                raise Exception(msg) from err
        else:
            output_dir = self.output_dir

        if not os.path.exists(output_dir):
            os.makedirs(output_dir, exist_ok=True)

        for pred_batch, filename_batch in predictions:
            for prediction, file_name in zip(torch.unbind(pred_batch, dim=0), filename_batch, strict=False):
                save_prediction(prediction, file_name, output_dir, dtype=trainer.out_dtype)


def clean_config_for_deployment_and_dump(config: dict[str, Any]):
    deploy_config = deepcopy(config)
    ## General
    # drop ckpt_path
    deploy_config.pop("ckpt_path", None)
    # drop checkpoints
    deploy_config.pop("ModelCheckpoint", None)
    deploy_config.pop("StateDictModelCheckpoint", None)
    # drop optimizer and lr sheduler
    deploy_config.pop("optimizer", None)
    deploy_config.pop("lr_scheduler", None)
    # drop undesirable fields, if they exist
    if "verbose" in deploy_config:
        deploy_config.pop("verbose", None)
    ## Trainer
    # remove logging
    deploy_config["trainer"]["logger"] = False
    # remove callbacks
    deploy_config["trainer"].pop("callbacks", None)
    # remove default_root_dir
    deploy_config["trainer"].pop("default_root_dir", None)
    # set mixed precision by default for inference
    deploy_config["trainer"]["precision"] = "16-mixed"
    ## Model
    # set pretrained to false
    if "model_args" in deploy_config["model"]["init_args"]:
        # for the new prithvi EO v2 models, alter the backbone_pretrained value only.
        if "pretrained" in deploy_config["model"]["init_args"]["model_args"]:
            deploy_config["model"]["init_args"]["model_args"]["pretrained"] = False
        elif "backbone_pretrained" in deploy_config["model"]["init_args"]["model_args"]:
            deploy_config["model"]["init_args"]["model_args"]["backbone_pretrained"] = False
<<<<<<< HEAD
            
    # Set label_grep to *tif* . 
    # Img_grep kept as is. Geostudio downloads images as expected.
    deploy_config['data']['init_args']['label_grep'] = "*tif*"
=======

    # Set image_grep and label_grep to *tif* .
    # Fixes issue with inference not finding image named as the training image.
    deploy_config["data"]["init_args"]["img_grep"] = "*tif*"
    deploy_config["data"]["init_args"]["label_grep"] = "*tif*"
>>>>>>> 0601cc28
    return yaml.safe_dump(deploy_config)


class StudioDeploySaveConfigCallback(SaveConfigCallback):
    """Subclass of the SaveConfigCallback to save configs.
    Besides saving the usual config, will also save a modified config ready to be uploaded.
    Handles things like disabling the pretrained flag, removing loggers, ...
    """

    def __init__(
        self,
        parser,
        config,
        config_filename: str = "config.yaml",
        overwrite: bool = False,
        multifile: bool = False,
        save_to_log_dir: bool = True,
    ):
        super().__init__(parser, config, config_filename, overwrite, multifile, save_to_log_dir)
        set_dumper("deploy_config", clean_config_for_deployment_and_dump)

        # Preparing information to save config file to log dir
        config_dict = config.as_dict()
        self.config_path_original = str(config_dict["config"][0])
        _, self.config_file_original = os.path.split(self.config_path_original)

        self.deploy_config_file = config_dict["deploy_config_file"]

    def setup(self, trainer: Trainer, pl_module: LightningModule, stage: str) -> None:
        if self.already_saved:
            return

        if self.save_to_log_dir:
            log_dir = trainer.log_dir or trainer.default_root_dir  # this broadcasts the directory
            if log_dir is None:
                msg = "log_dir was none. Please set a logger or set default_root_dir for the trainer"
                raise Exception(msg)
            config_path = os.path.join(log_dir, self.config_filename)
            fs = get_filesystem(log_dir)

            if not self.overwrite:
                # check if the file exists on rank 0
                file_exists = fs.isfile(config_path) if trainer.is_global_zero else False
                # broadcast whether to fail to all ranks
                file_exists = trainer.strategy.broadcast(file_exists)
                if file_exists:
                    msg = (
                        f"{self.__class__.__name__} expected {config_path} to NOT exist. Aborting to avoid overwriting"
                        " results of a previous run. You can delete the previous config file,"
                        " set `LightningCLI(save_config_callback=None)` to disable config saving,"
                        ' or set `LightningCLI(save_config_kwargs={"overwrite": True})` to overwrite the config file.'
                    )
                    raise RuntimeError(msg)

            if trainer.is_global_zero:
                # save only on rank zero to avoid race conditions.
                # the `log_dir` needs to be created as we rely on the logger to do it usually
                # but it hasn't logged anything at this point
                fs.makedirs(log_dir, exist_ok=True)

                if self.deploy_config_file:
                    self.parser.save(
                        self.config, config_path, skip_none=True, overwrite=self.overwrite, multifile=self.multifile
                    )

        if trainer.is_global_zero:
            if self.deploy_config_file:
                # also save the config that will be deployed
                config_name, config_ext = os.path.splitext(self.config_filename)
                config_name += "_deploy"
                config_name += config_ext
                config_path = os.path.join(log_dir, config_name)
                self.parser.save(
                    self.config,
                    config_path,
                    format="deploy_config",
                    skip_none=True,
                    overwrite=self.overwrite,
                    multifile=self.multifile,
                )
                self.already_saved = True

        config_path_dir, config_path_file = os.path.split(config_path)
        self.config_path_new = os.path.join(config_path_dir, self.config_file_original)

        # broadcast so that all ranks are in sync on future calls to .setup()
        self.already_saved = trainer.strategy.broadcast(self.already_saved)
        # Copying config file to log dir only if they are different files
        if os.path.abspath(self.config_path_original) != os.path.abspath(self.config_path_new):
            shutil.copyfile(self.config_path_original, self.config_path_new)


class StateDictAwareModelCheckpoint(ModelCheckpoint):
    # necessary as we wish to have one model checkpoint with only state dict and one with standard lightning checkpoints
    # for this, the state key needs to be different, and thus to include this save_weights_only parameter
    def __init__(
        self,
        dirpath: _PATH | None = None,
        filename: str | None = None,
        monitor: str | None = None,
        verbose: bool = False,
        save_last: bool | None = None,
        save_top_k: int = 1,
        save_best_only: bool = False,
        mode: str = "min",
        save_weights_only: bool = False,
        auto_insert_metric_name: bool = True,
        every_n_train_steps: int | None = None,
        train_time_interval: timedelta | None = None,
        every_n_epochs: int | None = None,
        save_on_train_epoch_end: bool | None = None,
        enable_version_counter: bool = True,
    ):
        if save_best_only:
            save_top_k = 1

        super().__init__(
            dirpath,
            filename,
            monitor,
            verbose,
            save_last,
            save_top_k,
            save_weights_only,
            mode,
            auto_insert_metric_name,
            every_n_train_steps,
            train_time_interval,
            every_n_epochs,
            save_on_train_epoch_end,
            enable_version_counter,
        )

    @property
    def state_key(self) -> str:
        return self._generate_state_key(
            monitor=self.monitor,
            mode=self.mode,
            every_n_train_steps=self._every_n_train_steps,
            every_n_epochs=self._every_n_epochs,
            train_time_interval=self._train_time_interval,
            save_weights_only=self.save_weights_only,
        )


class MyLightningCLI(LightningCLI):
    def run_init(self):
        logger.info("Running custom init command...")

    @property
    def subcommands(self):
        return super().subcommands + ["init"]

    def run(self):
        subcommand = self.config["subcommand"]
        if subcommand == "init":
            self.run_init()
        else:
            super().run()

    def add_arguments_to_parser(self, parser: LightningArgumentParser) -> None:
        parser.add_argument("--predict_output_dir", default=None)
        parser.add_argument("--output_file_prefix", default=None)
        parser.add_argument("--out_dtype", default="int16")
        parser.add_argument("--deploy_config_file", type=bool, default=True)
        parser.add_argument("--custom_modules_path", type=str, default=None)

    def instantiate_classes(self) -> None:
        # Adding default configuration for checkpoint saving when
        # enable_checkpointing is True and no checkpointing is included as
        # callback.
        self.config = add_default_checkpointing_config(self.config)

        # get the predict_output_dir. Depending on the value of run, it may be in the subcommand
        try:
            config = self.config.predict
        except AttributeError:
            config = self.config

        # Custom modules path
        if hasattr(self.config, "fit") and hasattr(self.config.fit, "custom_modules_path"):
            custom_modules_path = self.config.fit.custom_modules_path
        elif hasattr(self.config, "validate") and hasattr(self.config.validate, "custom_modules_path"):
            custom_modules_path = self.config.validate.custom_modules_path
        elif hasattr(self.config, "test") and hasattr(self.config.test, "custom_modules_path"):
            custom_modules_path = self.config.test.custom_modules_path
        elif hasattr(self.config, "predict") and hasattr(self.config.predict, "custom_modules_path"):
            custom_modules_path = self.config.predict.custom_modules_path
        else:
            custom_modules_path = os.getenv("TERRATORCH_CUSTOM_MODULE_PATH", None)

        import_custom_modules(custom_modules_path)

        super().instantiate_classes()

        if hasattr(config, "predict_output_dir"):
            self.trainer.predict_output_dir = config.predict_output_dir

        if hasattr(config, "output_file_prefix"):
            self.trainer.output_file_prefix = config.output_file_prefix

        if hasattr(config, "out_dtype"):
            self.trainer.out_dtype = config.out_dtype

        if hasattr(config, "deploy_config_file"):
            self.trainer.deploy_config = config.deploy_config_file

    @staticmethod
    def subcommands() -> dict[str, set[str]]:
        existing_subcommands = LightningCLI.subcommands()
        existing_subcommands["compute_statistics"] = {"datamodule"}
        return existing_subcommands


def build_lightning_cli(
    args: ArgsType = None,
    run=True,  # noqa: FBT002
) -> LightningCLI:
    """Command-line interface to TerraTorch."""
    # Taken from https://github.com/pangeo-data/cog-best-practices
    rasterio_best_practices = {
        "GDAL_DISABLE_READDIR_ON_OPEN": "EMPTY_DIR",
        "AWS_NO_SIGN_REQUEST": "YES",
        "GDAL_MAX_RAW_BLOCK_CACHE_SIZE": "200000000",
        "GDAL_SWATH_SIZE": "200000000",
        "VSI_CURL_CACHE_SIZE": "200000000",
    }
    os.environ.update(rasterio_best_practices)
    if os.environ.get("terratorch_FLOAT_32_PRECISION") is not None:
        precision = os.environ.get("terratorch_FLOAT_32_PRECISION")
        allowed_values = ["highest", "high", "medium"]
        if precision in allowed_values:
            torch.set_float32_matmul_precision(precision)
        else:
            warnings.warn(
                "Found terratorch_FLOAT_32_PRECISION env variable but value was set to precision.\
                Set to one of {allowed_values}. Will be ignored this run.",
                UserWarning,
                stacklevel=1,
            )

    return MyLightningCLI(
        model_class=BaseTask,
        subclass_mode_model=True,
        subclass_mode_data=True,
        seed_everything_default=0,
        save_config_callback=StudioDeploySaveConfigCallback if run else None,
        save_config_kwargs={"overwrite": True},
        args=args,
        # save only state_dict as well as full state. Only state_dict will be used for exporting the model
        trainer_defaults={"callbacks": [CustomWriter(write_interval="batch")]},
        run=run,
        trainer_class=MyTrainer,
    )


class LightningInferenceModel:
    """This class provides all the same functionalities as loading a model from the CLI,
    but makes the model accessible programatically.

    Example usage:
        model = LightningInferenceModel.from_config(
        <config path>,
        <checkpoint path>,
        <output dir path>,
        )
        model.inference(<path to inference data dir>)
    """

    def __init__(
        self,
        trainer: Trainer,
        model: LightningModule,
        datamodule: LightningDataModule,
        checkpoint_path: Path | None = None,
    ):
        self.trainer = trainer
        self.model = model
        self.datamodule = datamodule
        if checkpoint_path:
            weights = torch.load(checkpoint_path, map_location="cpu", weights_only=True)
            if "state_dict" in weights:
                weights = weights["state_dict"]

            # It removes a residual prefix (related to timm) from older
            # checkpoints.
            weights = remove_unexpected_prefix(weights)
            # Removing the undesirable prefix `model` from the checkpoint
            weights_ = {}
            for k, v in weights.items():
                splits = k.split(".")
                if splits[0] == "model":
                    splits = splits[1:]
                    k_ = ".".join(splits)
                    weights_[k_] = v
                else:
                    weights_[k] = v

            self.model.model.load_state_dict(weights_)

        # dont write
        non_writing_callbacks = []
        for callback in self.trainer.callbacks:
            if isinstance(callback, BasePredictionWriter):
                continue
            non_writing_callbacks.append(callback)
        self.trainer.callbacks = non_writing_callbacks

    @staticmethod
    def from_config(
        config_path: Path,
        checkpoint_path: Path | None = None,
        predict_dataset_bands: list[str] | None = None,
        predict_output_bands: list[str] | None = None,
    ):
        """
        Args:
            config_path (Path): Path to the config of the model to be loaded.
            checkpoint_path (Path): Path to the checkpoint to be loaded.
            predict_dataset_bands (list[str] | None, optional): List of bands present in input data.
                Defaults to None.
        """
        # use cli only to load
        arguments = [
            "--config",
            config_path,
        ]

        if predict_dataset_bands is not None:
            arguments.extend(
                [
                    "--data.init_args.predict_dataset_bands",
                    "[" + ",".join(predict_dataset_bands) + "]",
                ]
            )

        if predict_output_bands is not None:
            arguments.extend(
                [
                    "--data.init_args.predict_output_bands",
                    "[" + ",".join(predict_output_bands) + "]",
                ]
            )

        cli = build_lightning_cli(arguments, run=False)
        trainer = cli.trainer
        # disable logging metrics
        trainer.logger = None
        datamodule = cli.datamodule
        model = cli.model
        return LightningInferenceModel(trainer, model, datamodule, checkpoint_path=checkpoint_path)

    @staticmethod
    def from_task_and_datamodule(
        task: LightningModule,
        datamodule: LightningDataModule,
        checkpoint_path: Path | None = None,
    ):
        trainer = Trainer(
            # precision="16-mixed",
            callbacks=[RichProgressBar()],
        )
        return LightningInferenceModel(trainer, task, datamodule, checkpoint_path=checkpoint_path)

    def inference_on_dir(self, data_root: Path | None = None) -> tuple[torch.Tensor, list[str]]:
        """Perform inference on the given data root directory

        Args:
            data_root (Path): Directory with data to perform inference on
        Returns:
            A tuple with a torch tensor with all predictions and a list of corresponding input file paths

        """

        if data_root:
            self.datamodule.predict_root = data_root
        predictions = self.trainer.predict(model=self.model, datamodule=self.datamodule, return_predictions=True)

        # In some cases, the output has the format ((prediction_tensor,
        # prediction_name), filename)
        if all([type(j[0]) == tuple for j in predictions]):
            concat_predictions = torch.cat([batch[0][0] for batch in predictions])
        else:
            concat_predictions = torch.cat([batch[0] for batch in predictions])

        concat_file_names = flatten([batch[1] for batch in predictions])

        return concat_predictions, concat_file_names

    def inference(self, file_path: Path) -> torch.Tensor:
        """Perform inference on a single input file path

        Args:
            file_path (Path): Path to a single input file.
        Returns:
            A torch tensor with the prediction
        """

        with tempfile.TemporaryDirectory() as tmpdir:
            os.symlink(file_path, os.path.join(tmpdir, os.path.basename(file_path)))
            prediction, file_name = self.inference_on_dir(
                tmpdir,
            )
            return prediction.squeeze(0)


class MyTrainer(Trainer):
    def compute_statistics(self, datamodule: LightningDataModule, **kwargs) -> None:
        """
        Compute the dataset statistics for the training dataset.

        This method will compute the mean and standard deviation of the image data and the count and percentage of each
        unique value in the masks in case these are int and the mean and standard deviation of the mask values in case
        these are floats. The statistics are computed using the entire training dataset and are printed to the logger.

        Please note that this method assumes that there is only one train dataloader in the datamodule. The train
        transforms are removed before computing the statistics to ensure that the statistics are computed on the raw
        data without any augmentation and randomization.
        """
        # remove train transforms, this may not work for all datamodules
        if hasattr(datamodule, "train_transform"):
            datamodule.train_transform = None
        datamodule.setup("fit")
        original_dataloader = datamodule.train_dataloader()
        if not isinstance(original_dataloader, DataLoader):
            msg = "DataLoader not found in datamodule.train_dataloader()"
            raise ValueError(msg)
        new_dataloader = DataLoader(
            dataset=original_dataloader.dataset,
            batch_size=original_dataloader.batch_size,
            shuffle=False,
            num_workers=original_dataloader.num_workers,
            collate_fn=original_dataloader.collate_fn,
            pin_memory=original_dataloader.pin_memory,
            drop_last=False,
        )
        image_stats = compute_statistics(new_dataloader)
        logger.info("Image statistics:")
        logger.info(yaml.dump(image_stats))
        if "mask" in datamodule.train_dataloader().dataset[0]:
            mask_stats = compute_mask_statistics(new_dataloader)
            logger.info("Mask statistics:")
            logger.info(yaml.dump(mask_stats))<|MERGE_RESOLUTION|>--- conflicted
+++ resolved
@@ -329,18 +329,10 @@
             deploy_config["model"]["init_args"]["model_args"]["pretrained"] = False
         elif "backbone_pretrained" in deploy_config["model"]["init_args"]["model_args"]:
             deploy_config["model"]["init_args"]["model_args"]["backbone_pretrained"] = False
-<<<<<<< HEAD
             
     # Set label_grep to *tif* . 
     # Img_grep kept as is. Geostudio downloads images as expected.
     deploy_config['data']['init_args']['label_grep'] = "*tif*"
-=======
-
-    # Set image_grep and label_grep to *tif* .
-    # Fixes issue with inference not finding image named as the training image.
-    deploy_config["data"]["init_args"]["img_grep"] = "*tif*"
-    deploy_config["data"]["init_args"]["label_grep"] = "*tif*"
->>>>>>> 0601cc28
     return yaml.safe_dump(deploy_config)
 
 
