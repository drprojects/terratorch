--- conflicted
+++ resolved
@@ -120,17 +120,12 @@
             output_on_inference (str | list[str]): A string or a list defining the kind of output to be saved to file during the inference, for example,
                 it can be "prediction", to save just the most probable class, or ["prediction", "probabilities"] to save both prediction and probabilities.
             output_most_probable (bool): A boolean to define if the prediction step will output just the most probable logit or all of them.
-<<<<<<< HEAD
-                This argument has been deprecated and will be replaced with `output_on_inference`. 
-            tiled_inference_on_testing (bool): A boolean to define if tiled inference will be used during the test step. 
-            tiled_inference_on_validation (bool): A boolean to define if tiled inference will be used during the val step. 
-            path_to_record_metrics (str): A path to save the file containing the metrics log. 
-=======
                 This argument has been deprecated and will be replaced with `output_on_inference`.
+            tiled_inference_on_testing (bool): A boolean to define if tiled inference will be used during the test step.
+            tiled_inference_on_validation (bool): A boolean to define if tiled inference will be used during the val step.
             tiled_inference_on_testing (bool): A boolean to define if tiled inference will be used when full inference
                 fails during the test step.
             path_to_record_metrics (str): A path to save the file containing the metrics log.
->>>>>>> af219454
         """
 
         self.tiled_inference_parameters = tiled_inference_parameters
@@ -146,18 +141,11 @@
             self.model_factory = MODEL_FACTORY_REGISTRY.build(model_factory)
 
         super().__init__(
-<<<<<<< HEAD
-            task="segmentation", 
+            task="segmentation",
             tiled_inference_on_testing=tiled_inference_on_testing,
             tiled_inference_on_validation=tiled_inference_on_validation,
-            path_to_record_metrics=path_to_record_metrics
-            )
-=======
-            task="segmentation",
-            tiled_inference_on_testing=tiled_inference_on_testing,
             path_to_record_metrics=path_to_record_metrics,
         )
->>>>>>> af219454
 
         if model is not None:
             # Custom model
@@ -344,7 +332,6 @@
 
         rest = {k: batch[k] for k in other_keys}
 
-
         model_output = self.handle_full_or_tiled_inference(x, self.tiled_inference_on_testing, **rest)
 
         if dataloader_idx >= len(self.test_loss_handler):
@@ -373,9 +360,8 @@
 
         other_keys = batch.keys() - {"image", "mask", "filename"}
         rest = {k: batch[k] for k in other_keys}
-        #model_output: ModelOutput = self(x, **rest)
+        # model_output: ModelOutput = self(x, **rest)
         model_output = self.handle_full_or_tiled_inference(x, self.tiled_inference_on_validation, **rest)
-
 
         loss = self.val_loss_handler.compute_loss(model_output, y, self.criterion, self.aux_loss)
         self.val_loss_handler.log_loss(self.log, loss_dict=loss, batch_size=y.shape[0])
@@ -394,7 +380,7 @@
                 for key in ["image", "mask", "prediction"]:
                     batch[key] = batch[key].cpu()
                 sample = unbind_samples(batch)[0]
-#                fig = datamodule.val_dataset.plot(sample)
+                #                fig = datamodule.val_dataset.plot(sample)
                 fig = False
                 if fig:
                     summary_writer = self.logger.experiment
