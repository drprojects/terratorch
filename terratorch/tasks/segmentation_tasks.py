<<<<<<< HEAD
from functools import partial
=======
import os
>>>>>>> 3ebec8e2
from typing import Any

import lightning
import matplotlib.pyplot as plt
import segmentation_models_pytorch as smp
import torch
from lightning.pytorch.callbacks import Callback
from torch import Tensor, nn
from torchgeo.datasets.utils import unbind_samples
from torchgeo.trainers import BaseTask
from torchmetrics import ClasswiseWrapper, MetricCollection
from torchmetrics.classification import MulticlassAccuracy, MulticlassF1Score, MulticlassJaccardIndex

from terratorch.models.model import AuxiliaryHead, Model, ModelOutput
from terratorch.registry import MODEL_FACTORY_REGISTRY
from terratorch.tasks.loss_handler import LossHandler
from terratorch.tasks.optimizer_factory import optimizer_factory
from terratorch.tasks.tiled_inference import TiledInferenceParameters, tiled_inference

BATCH_IDX_FOR_VALIDATION_PLOTTING = 10


def to_segmentation_prediction(y: ModelOutput) -> Tensor:
    y_hat = y.output
    return y_hat.argmax(dim=1)


class SemanticSegmentationTask(BaseTask):
    """Semantic Segmentation Task that accepts models from a range of sources.

    This class is analog in functionality to class:SemanticSegmentationTask defined by torchgeo.
    However, it has some important differences:
        - Accepts the specification of a model factory
        - Logs metrics per class
        - Does not have any callbacks by default (TorchGeo tasks do early stopping by default)
        - Allows the setting of optimizers in the constructor
        - Allows to evaluate on multiple test dataloaders
    """

    def __init__(
        self,
        model_args: dict,
        model_factory: str,
        loss: str = "ce",
        aux_heads: list[AuxiliaryHead] | None = None,
        aux_loss: dict[str, float] | None = None,
        class_weights: list[float] | None = None,
        ignore_index: int | None = None,
        lr: float = 0.001,
        # the following are optional so CLI doesnt need to pass them
        optimizer: str | None = None,
        optimizer_hparams: dict | None = None,
        scheduler: str | None = None,
        scheduler_hparams: dict | None = None,
        #
        freeze_backbone: bool = False,  # noqa: FBT001, FBT002
        freeze_decoder: bool = False,  # noqa: FBT002, FBT001
        plot_on_val: bool | int = 10,
        class_names: list[str] | None = None,
        tiled_inference_parameters: TiledInferenceParameters = None,
        test_dataloaders_names: list[str] | None = None,
    ) -> None:
        """Constructor

        Args:

            Defaults to None.
            model_args (Dict): Arguments passed to the model factory.
            model_factory (str): ModelFactory class to be used to instantiate the model.
            loss (str, optional): Loss to be used. Currently, supports 'ce', 'jaccard' or 'focal' loss.
                Defaults to "ce".
            aux_loss (dict[str, float] | None, optional): Auxiliary loss weights.
                Should be a dictionary where the key is the name given to the loss
                and the value is the weight to be applied to that loss.
                The name of the loss should match the key in the dictionary output by the model's forward
                method containing that output. Defaults to None.
            class_weights (Union[list[float], None], optional): List of class weights to be applied to the loss.
            class_weights (list[float] | None, optional): List of class weights to be applied to the loss.
                Defaults to None.
            ignore_index (int | None, optional): Label to ignore in the loss computation. Defaults to None.
            lr (float, optional): Learning rate to be used. Defaults to 0.001.
            optimizer (str | None, optional): Name of optimizer class from torch.optim to be used.
            If None, will use Adam. Defaults to None. Overriden by config / cli specification through LightningCLI.
            optimizer_hparams (dict | None): Parameters to be passed for instantiation of the optimizer.
                Overriden by config / cli specification through LightningCLI.
            scheduler (str, optional): Name of Torch scheduler class from torch.optim.lr_scheduler
                to be used (e.g. ReduceLROnPlateau). Defaults to None.
                Overriden by config / cli specification through LightningCLI.
            scheduler_hparams (dict | None): Parameters to be passed for instantiation of the scheduler.
                Overriden by config / cli specification through LightningCLI.
            freeze_backbone (bool, optional): Whether to freeze the backbone. Defaults to False.
            freeze_decoder (bool, optional): Whether to freeze the decoder and segmentation head. Defaults to False.
            plot_on_val (bool | int, optional): Whether to plot visualizations on validation.
            If true, log every epoch. Defaults to 10. If int, will plot every plot_on_val epochs.
            class_names (list[str] | None, optional): List of class names passed to metrics for better naming.
                Defaults to numeric ordering.
            tiled_inference_parameters (TiledInferenceParameters | None, optional): Inference parameters
                used to determine if inference is done on the whole image or through tiling.
            test_dataloaders_names (list[str] | None, optional): Names used to differentiate metrics when
                multiple dataloaders are returned by test_dataloader in the datamodule. Defaults to None,
                which assumes only one test dataloader is used.
        """
        self.tiled_inference_parameters = tiled_inference_parameters
        self.aux_loss = aux_loss
        self.aux_heads = aux_heads
        self.model_factory = MODEL_FACTORY_REGISTRY.build(model_factory)
        super().__init__()
        self.train_loss_handler = LossHandler(self.train_metrics.prefix)
        self.test_loss_handler: list[LossHandler] = []
        for metrics in self.test_metrics:
            self.test_loss_handler.append(LossHandler(metrics.prefix))
        self.val_loss_handler = LossHandler(self.val_metrics.prefix)
        self.monitor = f"{self.val_metrics.prefix}loss"
        self.plot_on_val = int(plot_on_val)

    # overwrite early stopping
    def configure_callbacks(self) -> list[Callback]:
        return []

    def configure_models(self) -> None:
        self.model: Model = self.model_factory.build_model(
            "segmentation", aux_decoders=self.aux_heads, **self.hparams["model_args"]
        )
        if self.hparams["freeze_backbone"]:
            self.model.freeze_encoder()
        if self.hparams["freeze_decoder"]:
            self.model.freeze_decoder()

    def configure_optimizers(
        self,
    ) -> "lightning.pytorch.utilities.types.OptimizerLRSchedulerConfig":
        optimizer = self.hparams["optimizer"]
        if optimizer is None:
            optimizer = "Adam"
        return optimizer_factory(
            optimizer,
            self.hparams["lr"],
            self.parameters(),
            self.hparams["optimizer_hparams"],
            self.hparams["scheduler"],
            self.monitor,
            self.hparams["scheduler_hparams"],
        )

    def configure_losses(self) -> None:
        """Initialize the loss criterion.

        Raises:
            ValueError: If *loss* is invalid.
        """
        loss: str = self.hparams["loss"]
        ignore_index = self.hparams["ignore_index"]

        class_weights = (
            torch.Tensor(self.hparams["class_weights"]) if self.hparams["class_weights"] is not None else None
        )
        if loss == "ce":
            ignore_value = -100 if ignore_index is None else ignore_index
            self.criterion = nn.CrossEntropyLoss(ignore_index=ignore_value, weight=class_weights)
        elif loss == "jaccard":
            if ignore_index is not None:
                exception_message = (
                    f"Jaccard loss does not support ignore_index, but found non-None value of {ignore_index}."
                )
                raise RuntimeError(exception_message)
            self.criterion = smp.losses.JaccardLoss(mode="multiclass")
        elif loss == "focal":
            self.criterion = smp.losses.FocalLoss("multiclass", ignore_index=ignore_index, normalized=True)
        elif loss == "dice":
            self.criterion = smp.losses.DiceLoss("multiclass", ignore_index=ignore_index)
        else:
            exception_message = (
                f"Loss type '{loss}' is not valid. Currently, supports 'ce', 'jaccard', 'dice' or 'focal' loss."
            )
            raise ValueError(exception_message)

    def configure_metrics(self) -> None:
        """Initialize the performance metrics."""
        num_classes: int = self.hparams["model_args"]["num_classes"]
        ignore_index: int = self.hparams["ignore_index"]
        class_names = self.hparams["class_names"]
        metrics = MetricCollection(
            {
                "Multiclass_Accuracy": MulticlassAccuracy(
                    num_classes=num_classes,
                    ignore_index=ignore_index,
                    multidim_average="global",
                    average="micro",
                ),
                "Multiclass_Accuracy_Class": ClasswiseWrapper(
                    MulticlassAccuracy(
                        num_classes=num_classes,
                        ignore_index=ignore_index,
                        multidim_average="global",
                        average=None,
                    ),
                    labels=class_names,
                ),
                "Multiclass_Jaccard_Index_Micro": MulticlassJaccardIndex(
                    num_classes=num_classes, ignore_index=ignore_index, average="micro"
                ),
                "Multiclass_Jaccard_Index": MulticlassJaccardIndex(
                    num_classes=num_classes,
                    ignore_index=ignore_index,
                ),
                "Multiclass_Jaccard_Index_Class": ClasswiseWrapper(
                    MulticlassJaccardIndex(num_classes=num_classes, ignore_index=ignore_index, average=None),
                    labels=class_names,
                ),
                "Multiclass_F1_Score": MulticlassF1Score(
                    num_classes=num_classes,
                    ignore_index=ignore_index,
                    multidim_average="global",
                    average="micro",
                ),
            }
        )
        self.train_metrics = metrics.clone(prefix="train/")
        self.val_metrics = metrics.clone(prefix="val/")
        if self.hparams["test_dataloaders_names"] is not None:
            self.test_metrics = nn.ModuleList(
                [metrics.clone(prefix=f"test/{dl_name}/") for dl_name in self.hparams["test_dataloaders_names"]]
            )
        else:
            self.test_metrics = nn.ModuleList([metrics.clone(prefix="test/")])

    def training_step(self, batch: Any, batch_idx: int, dataloader_idx: int = 0) -> Tensor:
        """Compute the train loss and additional metrics.

        Args:
            batch: The output of your DataLoader.
            batch_idx: Integer displaying index of this batch.
            dataloader_idx: Index of the current dataloader.
        """
        x = batch["image"]
        y = batch["mask"]
        other_keys = batch.keys() - {"image", "mask", "filename"}
        rest = {k: batch[k] for k in other_keys}

        model_output: ModelOutput = self(x, **rest)
        loss = self.train_loss_handler.compute_loss(model_output, y, self.criterion, self.aux_loss)
        self.train_loss_handler.log_loss(self.log, loss_dict=loss, batch_size=y.shape[0])
        y_hat_hard = to_segmentation_prediction(model_output)
        self.train_metrics.update(y_hat_hard, y)

        return loss["loss"]

    def on_train_epoch_end(self) -> None:
        self.log_dict(self.train_metrics.compute(), sync_dist=True)
        self.train_metrics.reset()
        return super().on_train_epoch_end()

    def _do_plot_samples(self, batch_index):
        if not self.plot_on_val:  # dont plot if self.plot_on_val is 0
            return False

        return (
            batch_index < BATCH_IDX_FOR_VALIDATION_PLOTTING
            and hasattr(self.trainer, "datamodule")
            and self.logger
            and not self.current_epoch % self.plot_on_val  # will be True every self.plot_on_val epochs
            and hasattr(self.logger, "experiment")
            and (hasattr(self.logger.experiment, "add_figure") or hasattr(self.logger.experiment, "log_figure"))
        )

    def validation_step(self, batch: Any, batch_idx: int, dataloader_idx: int = 0) -> None:
        """Compute the validation loss and additional metrics.

        Args:
            batch: The output of your DataLoader.
            batch_idx: Integer displaying index of this batch.
            dataloader_idx: Index of the current dataloader.
        """
        x = batch["image"]
        y = batch["mask"]
        other_keys = batch.keys() - {"image", "mask", "filename"}
        rest = {k: batch[k] for k in other_keys}
        model_output: ModelOutput = self(x, **rest)
        loss = self.val_loss_handler.compute_loss(model_output, y, self.criterion, self.aux_loss)
        self.val_loss_handler.log_loss(self.log, loss_dict=loss, batch_size=y.shape[0])
        y_hat_hard = to_segmentation_prediction(model_output)
        self.val_metrics.update(y_hat_hard, y)

        if self._do_plot_samples(batch_idx):
            try:
                datamodule = self.trainer.datamodule
                batch["prediction"] = y_hat_hard
                if isinstance(batch["image"], dict):
                    # Multimodal input
                    batch["image"] = batch["image"][self.trainer.datamodule.rgb_modality]
                for key in ["image", "mask", "prediction"]:
                    batch[key] = batch[key].cpu()
                sample = unbind_samples(batch)[0]
                fig = datamodule.val_dataset.plot(sample)
                if fig:
                    summary_writer = self.logger.experiment
                    if hasattr(summary_writer, "add_figure"):
                        summary_writer.add_figure(f"image/{batch_idx}", fig, global_step=self.global_step)
                    elif hasattr(summary_writer, "log_figure"):
                        summary_writer.log_figure(
                            self.logger.run_id, fig, f"epoch_{self.current_epoch}_{batch_idx}.png"
                        )
            except ValueError:
                pass
            finally:
                plt.close()

    def on_validation_epoch_end(self) -> None:
        self.log_dict(self.val_metrics.compute(), sync_dist=True)
        self.val_metrics.reset()
        return super().on_validation_epoch_end()

    def test_step(self, batch: Any, batch_idx: int, dataloader_idx: int = 0) -> None:
        """Compute the test loss and additional metrics.

        Args:
            batch: The output of your DataLoader.
            batch_idx: Integer displaying index of this batch.
            dataloader_idx: Index of the current dataloader.
        """
        x = batch["image"]
        y = batch["mask"]
<<<<<<< HEAD
        other_keys = batch.keys() - {"image", "mask", "filename"}
        rest = {k: batch[k] for k in other_keys}
        model_output: ModelOutput = self(x, **rest)
        if dataloader_idx >= len(self.test_loss_handler):
            msg = "You are returning more than one test dataloader but not defining enough test_dataloaders_names."
            raise ValueError(msg)
        loss = self.test_loss_handler[dataloader_idx].compute_loss(model_output, y, self.criterion, self.aux_loss)
        self.test_loss_handler[dataloader_idx].log_loss(
            partial(self.log, add_dataloader_idx=False),  # We don't need the dataloader idx as prefixes are different
            loss_dict=loss,
            batch_size=x.shape[0],
        )
=======

        model_output: ModelOutput = self(x)
        loss = self.test_loss_handler.compute_loss(model_output, y, self.criterion, self.aux_loss)
        self.test_loss_handler.log_loss(self.log, loss_dict=loss, batch_size=y.shape[0])
>>>>>>> 3ebec8e2
        y_hat_hard = to_segmentation_prediction(model_output)
        self.test_metrics[dataloader_idx].update(y_hat_hard, y)

    def on_test_epoch_end(self) -> None:
        for metrics in self.test_metrics:
            self.log_dict(metrics.compute(), sync_dist=True)
            metrics.reset()
        return super().on_test_epoch_end()

    def predict_step(self, batch: Any, batch_idx: int, dataloader_idx: int = 0) -> Tensor:
        """Compute the predicted class probabilities.

        Args:
            batch: The output of your DataLoader.
            batch_idx: Integer displaying index of this batch.
            dataloader_idx: Index of the current dataloader.

        Returns:
            Output predicted probabilities.
        """
        x = batch["image"]
        file_names = batch["filename"]
        other_keys = batch.keys() - {"image", "mask", "filename"}
        rest = {k: batch[k] for k in other_keys}
        model_output: ModelOutput = self(x, **rest)

        def model_forward(x):
            return self(x).output

        if self.tiled_inference_parameters:
            y_hat: Tensor = tiled_inference(
                model_forward, x, self.hparams["model_args"]["num_classes"], self.tiled_inference_parameters
            )
        else:
            y_hat: Tensor = self(x).output
        y_hat = y_hat.argmax(dim=1)
        return y_hat, file_names<|MERGE_RESOLUTION|>--- conflicted
+++ resolved
@@ -1,8 +1,6 @@
-<<<<<<< HEAD
+
 from functools import partial
-=======
 import os
->>>>>>> 3ebec8e2
 from typing import Any
 
 import lightning
@@ -325,7 +323,6 @@
         """
         x = batch["image"]
         y = batch["mask"]
-<<<<<<< HEAD
         other_keys = batch.keys() - {"image", "mask", "filename"}
         rest = {k: batch[k] for k in other_keys}
         model_output: ModelOutput = self(x, **rest)
@@ -336,14 +333,8 @@
         self.test_loss_handler[dataloader_idx].log_loss(
             partial(self.log, add_dataloader_idx=False),  # We don't need the dataloader idx as prefixes are different
             loss_dict=loss,
-            batch_size=x.shape[0],
-        )
-=======
-
-        model_output: ModelOutput = self(x)
-        loss = self.test_loss_handler.compute_loss(model_output, y, self.criterion, self.aux_loss)
-        self.test_loss_handler.log_loss(self.log, loss_dict=loss, batch_size=y.shape[0])
->>>>>>> 3ebec8e2
+            batch_size=y.shape[0],
+        )
         y_hat_hard = to_segmentation_prediction(model_output)
         self.test_metrics[dataloader_idx].update(y_hat_hard, y)
 
