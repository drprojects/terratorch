--- conflicted
+++ resolved
@@ -200,13 +200,8 @@
             d = {self.modalities[0]: d}
         elif d is None or len(d) == 0:
             d = {}
-<<<<<<< HEAD
-            if len(kwargs) == 0:
-                raise ValueError("No inputs provided.")
-=======
             if not len(kwargs):
                 raise ValueError("No input provided.")
->>>>>>> af219454
 
         # Add additional keyword args to input dict
         for key, value in kwargs.items():
@@ -230,7 +225,6 @@
         num_tokens = []
         image_mod = []
         for mod, tensor in d.items():
-<<<<<<< HEAD
             if self.mod_name_mapping[mod] in self.tokenizer:
                 # Tokenize input if required
                 device = next(self.parameters()).device
@@ -239,10 +233,6 @@
                     tensor = tensor[-1]
                 else:
                     tensor = tensor["tensor"]
-=======
-            if mod not in self.mod_name_mapping.keys():
-                raise ValueError(f'No patch embedding layer found for modality {mod}.')
->>>>>>> af219454
 
             mod_dict = self.encoder_embeddings[self.mod_name_mapping[mod]](tensor)
             # Add embeddings to patchified data
