import math
import os

import numpy as np
import torch
import torch.nn.functional as F
from einops import rearrange, repeat
from timm.layers import use_fused_attn
from torch import Tensor, nn

from terratorch.models.backbones.clay_v1.utils import posemb_sincos_1d, posemb_sincos_2d_with_gsd

os.environ["TORCH_CUDNN_V8_API_DISABLED"] = "1"

# central wavelengths of pretrained model
WAVELENGTHS = {
    "blue": 0.493,
    "green": 0.56,
    "red": 0.665,
    "rededge1": 0.704,
    "rededge2": 0.74,
    "rededge3": 0.783,
    "nir": 0.842,
    "nir08": 0.865,
    "swir16": 1.61,
    "swir22": 2.19,
<<<<<<< HEAD
    "COASTAL_AEROSOL": 0.44,
    "BLUE": 0.49,
    "GREEN": 0.56,
    "RED": 0.665,
    "RED_EDGE_1": 0.705,
    "RED_EDGE_2": 0.74,
    "RED_EDGE_3": 0.783,
    "NIR_BROAD": 0.832,
    "NIR_NARROW": 0.864,
    "WATER_VAPOR": 0.945,
    "CIRRUS": 1.373,
    "SWIR_1": 1.61,
    "SWIR_2": 2.20,
    "THERMAL_INFRARED_1": 10.90,
    "THERMAL_INFRARED_12": 12.00,
    "VV": 5.405,
    "VH": 5.405,
    "ASC_VV": 5.405,
    "ASC_VH": 5.405,
    "DSC_VV": 5.405,
    "DSC_VH": 5.405,
    "VV-VH": 5.405,
=======
    "vv": 3.5,
    "vh": 4.0,
>>>>>>> 525cd1d3
}


class FeedForward(nn.Module):
    def __init__(self, dim, hidden_dim):
        super().__init__()
        self.net = nn.Sequential(
            nn.LayerNorm(dim),
            nn.Linear(dim, hidden_dim),
            nn.GELU(),
            nn.Linear(hidden_dim, dim),
        )

    def forward(self, x):
        return self.net(x)


class Attention(nn.Module):
    def __init__(self, dim, heads=8, dim_head=64):
        super().__init__()
        inner_dim = dim_head * heads
        self.heads = heads
        self.scale = dim_head**-0.5
        self.norm = nn.LayerNorm(dim)

        self.attend = nn.Softmax(dim=-1)

        self.to_qkv = nn.Linear(dim, inner_dim * 3, bias=False)
        self.to_out = nn.Linear(inner_dim, dim, bias=False)

    def forward(self, x):
        x = self.norm(x)

        qkv = self.to_qkv(x).chunk(3, dim=-1)
        q, k, v = map(lambda t: rearrange(t, "b n (h d) -> b h n d", h=self.heads), qkv)

        if use_fused_attn():
            out = F.scaled_dot_product_attention(q, k, v)
        else:
            dots = torch.matmul(q, k.transpose(-1, -2)) * self.scale
            attn = self.attend(dots)
            out = torch.matmul(attn, v)

        out = rearrange(out, "b h n d -> b n (h d)")
        return self.to_out(out)


class Transformer(nn.Module):
    def __init__(
        self,
        dim,
        depth,
        heads,
        dim_head,
        mlp_dim,
        vpt: bool = False,
        vpt_n_tokens: int | None = None,
        vpt_dropout: float = 0.0,
    ):
        super().__init__()
        self.norm = nn.LayerNorm(dim)
        self.layers = nn.ModuleList([])
        self.vpt = vpt
        self.vpt_n_tokens = vpt_n_tokens
        self.vpt_dropout = vpt_dropout
        if self.vpt:
            if self.vpt_n_tokens is None:
                msg = "vpt_n_tokens must be provided when using VPT"
                raise ValueError(msg)
            self.vpt_prompt_embeddings = nn.ParameterList(
                [nn.Parameter(torch.zeros(1, self.vpt_n_tokens, dim)) for _ in range(depth)]
            )
            self.vpt_dropout_layers = nn.ModuleList([nn.Dropout(vpt_dropout) for _ in range(depth)])
            val = np.sqrt(6.0 / float(3 * 8**2 + dim))
            for emb in self.vpt_prompt_embeddings:
                nn.init.uniform_(emb, -val, val)
        for _ in range(depth):
            self.layers.append(
                nn.ModuleList([Attention(dim, heads=heads, dim_head=dim_head), FeedForward(dim, mlp_dim)])
            )

    def forward(self, x) -> list[torch.Tensor]:
        bs = x.shape[0]
        out = []
        for idx, (attn, ff) in enumerate(self.layers):
            if self.vpt:
                x = torch.cat(
                    (
                        x[:, :1, :],
                        self.vpt_dropout_layers[idx](self.vpt_prompt_embeddings[idx].expand(bs, -1, -1)),
                        x[:, 1:, :],
                    ),
                    dim=1,
                )  # (batch_size, cls_token + n_prompt + n_patches, hidden_dim)
            x = attn(x) + x
            x = ff(x) + x
            if self.vpt:
                x = torch.cat(
                    (x[:, :1, :], x[:, (1 + self.vpt_n_tokens) :, :]),
                    dim=1,
                )  # (batch_size, cls_token + n_patches, hidden_dim)
            out.append(x.clone())
        x = self.norm(x)
        out[-1] = x.clone()
        return out


class Encoder(nn.Module):
    def __init__(
        self,
        mask_ratio,
        patch_size,
        shuffle,
        dim,
        depth,
        heads,
        dim_head,
        mlp_ratio,
        vpt: bool = False,
        vpt_n_tokens: int | None = None,
        vpt_dropout: float = 0.0,
    ):
        super().__init__()
        self.mask_ratio = mask_ratio
        self.patch_size = patch_size
        self.shuffle = shuffle
        self.dim = dim
        self.cls_token = nn.Parameter(torch.randn(1, 1, dim) * 0.02)

        self.patch_embedding = DynamicEmbedding(
            wave_dim=128,
            num_latent_tokens=128,
            patch_size=patch_size,
            embed_dim=dim,
            is_decoder=False,
        )

        self.transformer = Transformer(
            dim=dim,
            depth=depth,
            heads=heads,
            dim_head=dim_head,
            mlp_dim=int(dim * mlp_ratio),
            vpt=vpt,
            vpt_n_tokens=vpt_n_tokens,
            vpt_dropout=vpt_dropout,
        )

    def to_patch_embed(self, cube, waves):
        """Split the input cube into patches & create embeddings per patch"""
        patches, waves_encoded = self.patch_embedding(cube, waves)  # [B L D]
        return patches, waves_encoded  # ([B L D], [N D])

    def add_encodings(self, patches, time, latlon, gsd):
        """Add position encoding to the patches"""
        B, L, D = patches.shape

        grid_size = int(math.sqrt(L))
        self.num_patches = grid_size**2

        pos_encoding = (
            posemb_sincos_2d_with_gsd(
                h=grid_size,
                w=grid_size,
                dim=(self.dim - 8),
                gsd=gsd,
            )
            .to(patches.device)
            .detach()
        )  # [L (D - 8)]

        time_latlon = torch.hstack((time, latlon)).to(patches.device).detach()  # [B 8]

        pos_encoding = repeat(pos_encoding, "L D -> B L D", B=B)  # [B L (D - 8)]
        time_latlon = repeat(time_latlon, "B D -> B L D", L=L)  # [B L 8]
        pos_metadata_encoding = torch.cat((pos_encoding, time_latlon), dim=-1)  # [B L D]

        # [B L D] + [B L D] -> [B L D]
        patches = patches + pos_metadata_encoding
        return patches  # [B L D]

    def mask_out(self, patches):
        """
        Mask out patches randomly by shuffling the patches & masking out the
        first N patches

        Parameters
        ----------
        patches : torch.Tensor A tensor of shape (B, L, D)

        Returns
        -------
        unmasked_patches : torch.Tensor
            A tensor of shape (B, L:(1 - mask_ratio), D) containing the
            embeddings of the unmasked patches.
        unmasked_indices : torch.Tensor
            A tensor of shape (B, (1 - mask_ratio)) containing the indices of
            the unmasked patches.
        masked_indices : torch.Tensor
            A tensor of shape (B, mask_ratio) containing the indices of the
            masked patches.
        masked_matrix : torch.Tensor
            A tensor of shape (B, L) containing the mask matrix, 1 indicates a masked
            patch & 0 indicates an unmasked patch.
        """
        B, L, D = patches.shape
        # assert (
        #     L == self.num_patches
        # ), f"Expected {self.num_patches} patches, got {L} patches."

        if self.shuffle:  # Shuffle the patches
            noise = torch.randn((B, L), device=patches.device)  # [B L]
        else:  # Don't shuffle, useful for interpolation & inspection of embeddings
            noise = rearrange(torch.arange(B * L, device=patches.device), "(B L) -> B L", B=B, L=L)

        random_indices = torch.argsort(noise, dim=-1)  # [B L]
        reverse_indices = torch.argsort(random_indices, dim=-1)  # [B L]

        num_masked_patches = int(self.mask_ratio * self.num_patches)  # Number of patches to be masked out
        masked_indices, unmasked_indices = (
            random_indices[:, :num_masked_patches],  # [B mask_ratio * L]
            random_indices[:, num_masked_patches:],  # [B (1 - mask_ratio) * L]
        )

        # create a mask of shape B L, where 1 indicates a masked patch
        # and 0 indicates an unmasked patch
        masked_matrix = torch.zeros((B, L), device=patches.device)  # [B L] = 0
        masked_matrix[:, :num_masked_patches] = 1  # [B mask_ratio * L] = 1
        masked_matrix = torch.gather(
            masked_matrix, dim=1, index=reverse_indices
        )  # [B L] -> [B L] - reorder the patches

        # mask out the patches
        batch_indices = rearrange(torch.arange(B, device=patches.device), "B -> B 1")  # [B 1]
        unmasked_patches = patches[batch_indices, unmasked_indices, :]  # [B L:(1 - mask_ratio) D]
        _ = patches[batch_indices, masked_indices, :]  # [B L:mask_ratio D]

        return (
            unmasked_patches,
            unmasked_indices,
            masked_indices,
            masked_matrix,
        )  # [B L:(1 - mask_ratio) D], [(1-mask_ratio)], [mask_ratio], [B L]

    def forward(self, datacube):
        cube, time, latlon, gsd, waves = (
            datacube["pixels"],  # [B C H W]
            datacube["time"],  # [B 2]
            datacube["latlon"],  # [B 2]
            datacube["gsd"],  # 1
            datacube["waves"],  # [N]
        )  # [B C H W]

        B, C, H, W = cube.shape

        patches, waves_encoded = self.to_patch_embed(cube, waves)  # [B L D] - patchify & create embeddings per patch
        patches = self.add_encodings(
            patches,
            time,
            latlon,
            gsd,
        )  # [B L D] - add position encoding to the embeddings

        # mask out patches
        (
            unmasked_patches,
            unmasked_indices,
            masked_indices,
            masked_matrix,
        ) = self.mask_out(patches)  # [B L:(1 - mask_ratio) D], [(1-mask_ratio)], [mask_ratio], [B L]

        # Add class tokens
        cls_tokens = repeat(self.cls_token, "1 1 D -> B 1 D", B=B)  # [B 1 D]
        unmasked_patches = torch.cat((cls_tokens, unmasked_patches), dim=1)  # [B (1 + L) D]

        # pass the unmasked patches through the transformer
        encoded_unmasked_patches = self.transformer(unmasked_patches)  # [B ((1 + L)):(1 - mask_ratio)) D]

        return (
            encoded_unmasked_patches,
            unmasked_indices,
            masked_indices,
            masked_matrix,
        )  # [B ((1 + L):(1 - mask_ratio)) D], [(1-mask_ratio)], [mask_ratio], [B L]


class EmbeddingEncoder(Encoder):
    """Clay Encoder without mask and shuffle."""

    def __init__(
        self,
        img_size,
        patch_size,
        dim,
        depth,
        heads,
        dim_head,
        mlp_ratio,
        vpt: bool = False,
        vpt_n_tokens: int | None = None,
        vpt_dropout: float = 0.0,
    ):
        super().__init__(
            mask_ratio=0.0,
            shuffle=False,
            patch_size=patch_size,
            dim=dim,
            depth=depth,
            heads=heads,
            dim_head=dim_head,
            mlp_ratio=mlp_ratio,
            vpt=vpt,
            vpt_n_tokens=vpt_n_tokens,
            vpt_dropout=vpt_dropout,
        )
        self.img_size = img_size

        # Using fixed grid       size for inference
        self.grid_size = img_size // patch_size
        self.num_patches = self.grid_size**2

    def add_encodings(self, patches, time, latlon, gsd):
        """Add position encoding to the patches"""
        B, L, D = patches.shape

        grid_size = self.grid_size

        pos_encoding = (
            posemb_sincos_2d_with_gsd(
                h=grid_size,
                w=grid_size,
                dim=(self.dim - 8),
                gsd=gsd,
            )
            .to(patches.device)
            .detach()
        )  # [L (D - 8)]

        time_latlon = torch.hstack((time, latlon)).to(patches.device).detach()  # [B 8]

        pos_encoding = repeat(pos_encoding, "L D -> B L D", B=B)  # [B L (D - 8)]
        time_latlon = repeat(time_latlon, "B D -> B L D", L=L)  # [B L 8]
        pos_metadata_encoding = torch.cat((pos_encoding, time_latlon), dim=-1)  # [B L D]

        # [B L D] + [B L D] -> [B L D]
        patches = patches + pos_metadata_encoding
        return patches  # [B L D]

    # def forward(self, cube, time, latlon, waves, gsd):
    def forward(self, datacube):
        cube, time, latlon, gsd, waves = (
            datacube["pixels"],  # [B C H W]
            datacube["time"],  # [B 2]
            datacube["latlon"],  # [B 2]
            datacube["gsd"],  # 1
            datacube["waves"],  # [N]
        )  # [B C H W]
        B, C, H, W = cube.shape

        patches, _ = self.to_patch_embed(cube, waves)  # [B L D] - patchify & create embeddings per patch

        # Add time & latlon as encoding to patches
        patches = self.add_encodings(
            patches,
            time,
            latlon,
            gsd,
        )  # [B L D] - add position encoding to the embeddings

        # Add class tokens
        cls_tokens = repeat(self.cls_token, "1 1 D -> B 1 D", B=B)  # [B 1 D]
        patches = torch.cat((cls_tokens, patches), dim=1)  # [B (1 + L) D]

        # pass the patches through the transformer
        patches = self.transformer(patches)  # list of [B (1 + L) D]

        # # remove the cls token
        # embeddings = patches[:, 1: , :]  # [B L D]

        return patches  # list [B (1 + L) D]


class FCBlock(nn.Module):
    def __init__(self, size):
        super().__init__()
        self.l1 = nn.Linear(size, size)
        self.l2 = nn.Linear(size, size)

    def forward(self, x):
        y = F.gelu(self.l1(x))
        y = F.gelu(self.l2(y))
        return x + y


class WavesTransformer(nn.Module):
    def __init__(
        self,
        wave_dim,
        output_dim,
        num_latent_tokens,
        embed_dim,
        is_decoder,
        num_heads=4,
        num_layers=1,
    ):
        super().__init__()
        self.num_latent_tokens = num_latent_tokens
        self.is_decoder = is_decoder
        layer = nn.TransformerEncoderLayer(
            d_model=wave_dim,
            nhead=num_heads,
            activation="gelu",
            dropout=0,
            norm_first=False,
            batch_first=False,
        )
        self.encoder = nn.TransformerEncoder(layer, num_layers)

        self.fc_weight = nn.Linear(wave_dim, output_dim)
        self.fc_bias = None if self.is_decoder else nn.Linear(wave_dim, embed_dim)

        self.weight_tokens = nn.Parameter(torch.randn(self.num_latent_tokens, wave_dim) * 0.02)
        self.bias_token = nn.Parameter(torch.randn(1, wave_dim) * 0.02)

    def forward(self, x):
        x = torch.cat([self.weight_tokens, x, self.bias_token], dim=0)
        out = self.encoder(x)
        weights = self.fc_weight(out[self.num_latent_tokens : -1] + x[self.num_latent_tokens : -1])
        bias = None if self.is_decoder else self.fc_bias(out[-1])
        return weights, bias


class DynamicEmbedding(nn.Module):
    def __init__(
        self,
        wave_dim,
        num_latent_tokens,
        patch_size,
        embed_dim,
        is_decoder=False,
    ):
        super().__init__()
        self.wave_dim = wave_dim
        self.num_latent_tokens = num_latent_tokens
        self.patch_size = patch_size
        self.embed_dim = embed_dim
        self.is_decoder = is_decoder
        self.output_dim = (patch_size**2) * embed_dim

        self.weight_generator = WavesTransformer(
            wave_dim,
            self.output_dim,
            self.num_latent_tokens,
            self.embed_dim,
            is_decoder,
        )
        self.fclayer = FCBlock(self.wave_dim)

        self.initialize_weights()

    def forward(self, batch, waves):
        waves = posemb_sincos_1d(waves, self.wave_dim)
        waves = self.fclayer(waves)
        weight, bias = self.weight_generator(waves)

        if self.is_decoder:
            dynamic_weight = rearrange(
                weight,
                "cin (k1 k2 cout) -> (cin k1 k2) cout",
                k1=self.patch_size,
                k2=self.patch_size,
                cout=self.embed_dim,
            )
            if bias is not None:
                bias = rearrange(bias, "b -> (b)")
            dynamic_out = F.linear(batch, dynamic_weight * 0.02, bias=bias)
            x = dynamic_out
        else:
            dynamic_weight = rearrange(
                weight,
                "cin (cout k1 k2) -> cout cin k1 k2",
                k1=self.patch_size,
                k2=self.patch_size,
            )
            if bias is not None:
                bias = rearrange(bias, "b -> (b)")
            dynamic_out = F.conv2d(batch, dynamic_weight * 0.02, bias=bias, stride=self.patch_size)
            x = rearrange(dynamic_out, "b c h w -> b (h w) c")

        return x, waves

    def initialize_weights(self):
        # Initialize weights using Xavier initialization
        for m in self.modules():
            if isinstance(m, (nn.Linear, nn.Conv2d)):
                nn.init.xavier_uniform_(m.weight)
                if m.bias is not None:
                    nn.init.constant_(m.bias, 0)


class Datacuber(nn.Module):
    def __init__(self, bands=None) -> None:
        super().__init__()
        self.bands = bands

    def forward(
        self,
        x: torch.Tensor,
        time: torch.Tensor | None = None,
        latlon: torch.Tensor | None = None,
        waves: torch.Tensor | None = None,
        gsd: float | None = None,
    ) -> dict[str, torch.Tensor | float]:
        datacube: dict[str, torch.Tensor | float] = {}
        datacube["pixels"] = x
        datacube["time"] = torch.zeros((x.shape[0], 4), device=x.device) if time is None else time
        datacube["latlon"] = torch.zeros((x.shape[0], 4), device=x.device) if latlon is None else latlon
        datacube["gsd"] = 1.0 if gsd is None else gsd
        datacube["waves"] = self._parse_wavelengths(self.bands, x.shape[1]).to(x.device) if waves is None else waves
        return datacube

    def _parse_wavelengths(self, bands, channels):
        waves = torch.tensor([WAVELENGTHS[band] if band in WAVELENGTHS.keys() else 0.0 for band in bands])
        print(waves)
        return waves
        # if bands is not None and all([_ in WAVELENGTHS for _ in bands]):
        #     return torch.tensor([WAVELENGTHS[_] for _ in bands])
        # else:
        #     return torch.zeros(channels)<|MERGE_RESOLUTION|>--- conflicted
+++ resolved
@@ -24,7 +24,8 @@
     "nir08": 0.865,
     "swir16": 1.61,
     "swir22": 2.19,
-<<<<<<< HEAD
+    "vv": 3.5, #TODO: choose one vv
+    "vh": 4.0, #TODO: choose one vh
     "COASTAL_AEROSOL": 0.44,
     "BLUE": 0.49,
     "GREEN": 0.56,
@@ -47,10 +48,6 @@
     "DSC_VV": 5.405,
     "DSC_VH": 5.405,
     "VV-VH": 5.405,
-=======
-    "vv": 3.5,
-    "vh": 4.0,
->>>>>>> 525cd1d3
 }
 
 
