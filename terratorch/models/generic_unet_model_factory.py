# Copyright contributors to the Terratorch project

"""
This is just an example of a possible structure to include SMP models
Right now it always returns a UNET, but could easily be extended to many of the models provided by SMP.
"""

import importlib

import torch
from torch import nn

from terratorch.models.model import Model, ModelFactory, ModelOutput
from terratorch.models.utils import extract_prefix_keys
from terratorch.registry import MODEL_FACTORY_REGISTRY
from terratorch.tasks.segmentation_tasks import to_segmentation_prediction


def freeze_module(module: nn.Module):
    for param in module.parameters():
        param.requires_grad_(False)

@MODEL_FACTORY_REGISTRY.register
class GenericUnetModelFactory(ModelFactory):
    def _check_model_availability(self, model, builtin_engine, engine, **model_kwargs):

        try:
            print(f"Using module {model} from terratorch.")
            model_class = getattr(builtin_engine, model)
        except:
            if _has_mmseg:
                print("Module not available on terratorch.")
                print(f"Using module {model} from mmseg.")
                model_class = getattr(engine, model)
            else:
                raise Exception("mmseg is not installed.")

        model = model_class(
           **model_kwargs,
        )

        return model 

    def build_model(
        self,
        task: str = "segmentation",
        backbone: str | None = None,
        decoder: str | None = None,
        dilations: tuple[int] = (1, 6, 12, 18),
        in_channels: int = 6,
        pretrained: str | bool | None = True,
        num_classes: int = 1,
        regression_relu: bool = False,
        **kwargs,
    ) -> Model:
        """Factory to create model based on SMP.

        Args:
            task (str): Must be "segmentation".
            model (str): Decoder architecture. Currently only supports "unet".
            in_channels (int): Number of input channels.
            pretrained(str | bool): Which weights to use for the backbone. If true, will use "imagenet". If false or None, random weights. Defaults to True.
            num_classes (int): Number of classes.
            regression_relu (bool). Whether to apply a ReLU if task is regression. Defaults to False.

        Returns:
            Model: SMP model wrapped in SMPModelWrapper.
        """
        if task not in ["segmentation", "regression"]:
            msg = f"SMP models can only perform pixel wise tasks, but got task {task}"
            raise Exception(msg)

        builtin_engine_decoders = importlib.import_module("terratorch.models.decoders")
        builtin_engine_encoders = importlib.import_module("terratorch.models.backbones")

        try:
            engine_decoders = importlib.import_module("mmseg.models.decode_heads")
            engine_encoders = importlib.import_module("mmseg.models.backbones")
            _has_mmseg = True
        except:
            engine_decoders = None
            engine_encoders = None
            _has_mmseg = False
            print("mmseg is not installed.")

        if backbone:
<<<<<<< HEAD
            backbone_kwargs = _extract_prefix_keys(kwargs, "backbone_")
            backbone_model_kwargs = backbone_kwargs
            backbone_engine = engine_encoders
            backbone_builtin_engine = builtin_engine_encoders
        else:
            backbone=None

        if decoder: 
            decoder_kwargs = _extract_prefix_keys(kwargs, "decoder_")
            decoder_model_kwargs = decoder_kwargs
            decoder_engine = engine_decoders
            decoder_builtin_engine = builtin_engine_decoders
=======
            backbone_kwargs, kwargs = extract_prefix_keys(kwargs, "backbone_")
            model = backbone
            model_kwargs = backbone_kwargs
            mmseg = mmseg_encoders
        elif decoder: 
            decoder_kwargs, kwargs = extract_prefix_keys(kwargs, "decoder_")
            model = decoder
            model_kwargs = decoder_kwargs
            mmseg = mmseg_decoders
>>>>>>> f25ba137
        else:
            decoder = None 

        if not backbone and not decoder:
            print("It is necessary to define a backbone and/or a decoder.")

        # Instantianting backbone and decoder 
        backbone = self._check_model_availability(backbone, backbone_builtin_engine, backbone_engine, **backbone_model_kwargs) 
        decoder = self._check_model_availability(decoder, decoder_builtin_engine, decoder_engine, **decoder_model_kwargs) 

        return GenericUnetModelWrapper(
            backbone, decoder=decoder, relu=task == "regression" and regression_relu, squeeze_single_class=task == "regression"
        )

class GenericUnetModelWrapper(Model, nn.Module):
    def __init__(self, unet_model, decoder=None, relu=False, squeeze_single_class=False) -> None:
        super().__init__()
        self.unet_model = unet_model
        self.decoder = decoder
        self.final_act = nn.ReLU() if relu else nn.Identity()
        self.squeeze_single_class = squeeze_single_class

        if decoder:
            self.decode = self._with_decoder
        else:
            self.decode = self._no_decoder

    def _no_decoder(self, x):
        return x

    def _with_decoder(self, x):
        
        return self.decoder(x)

    def forward(self, *args, **kwargs):

        # It supposes the input has dimension (B, C, H, W)
        input_data = [args[0]] # It adapts the input to became a list of time 'snapshots'
        args = (input_data,)

        unet_output = self.unet_model(*args, **kwargs)
        unet_output = self.final_act(unet_output)
        # Decoding is optional
        input_data = [unet_output]
        unet_output_decoded = self.decode(input_data)
        
        if unet_output_decoded.shape[1] == 1 and self.squeeze_single_class:
            unet_output_decoded = unet_output_decoded.squeeze(1)
       
        model_output = ModelOutput(unet_output_decoded)

        return model_output

    def freeze_encoder(self):
        raise freeze_module(self.unet_model)

    def freeze_decoder(self):
<<<<<<< HEAD
        raise freeze_module(self.decoder)


def _extract_prefix_keys(d: dict, prefix: str) -> dict:
    extracted_dict = {}
    keys_to_del = []
    for k, v in d.items():
        if k.startswith(prefix):
            extracted_dict[k.split(prefix)[1]] = v
            keys_to_del.append(k)

    for k in keys_to_del:
        del d[k]

    return extracted_dict
=======
        raise freeze_module(self.unet_model)
>>>>>>> f25ba137
<|MERGE_RESOLUTION|>--- conflicted
+++ resolved
@@ -84,7 +84,6 @@
             print("mmseg is not installed.")
 
         if backbone:
-<<<<<<< HEAD
             backbone_kwargs = _extract_prefix_keys(kwargs, "backbone_")
             backbone_model_kwargs = backbone_kwargs
             backbone_engine = engine_encoders
@@ -97,17 +96,6 @@
             decoder_model_kwargs = decoder_kwargs
             decoder_engine = engine_decoders
             decoder_builtin_engine = builtin_engine_decoders
-=======
-            backbone_kwargs, kwargs = extract_prefix_keys(kwargs, "backbone_")
-            model = backbone
-            model_kwargs = backbone_kwargs
-            mmseg = mmseg_encoders
-        elif decoder: 
-            decoder_kwargs, kwargs = extract_prefix_keys(kwargs, "decoder_")
-            model = decoder
-            model_kwargs = decoder_kwargs
-            mmseg = mmseg_decoders
->>>>>>> f25ba137
         else:
             decoder = None 
 
@@ -165,7 +153,6 @@
         raise freeze_module(self.unet_model)
 
     def freeze_decoder(self):
-<<<<<<< HEAD
         raise freeze_module(self.decoder)
 
 
@@ -181,6 +168,3 @@
         del d[k]
 
     return extracted_dict
-=======
-        raise freeze_module(self.unet_model)
->>>>>>> f25ba137
