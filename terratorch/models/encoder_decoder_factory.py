--- conflicted
+++ resolved
@@ -27,10 +27,6 @@
 SUPPORTED_TASKS = PIXEL_WISE_TASKS + SCALAR_TASKS
 
 
-<<<<<<< HEAD
-=======
-
->>>>>>> 525cd1d3
 def _get_decoder_and_head_kwargs(
     decoder: str | nn.Module,
     channel_list: list[int],
