--- conflicted
+++ resolved
@@ -39,11 +39,7 @@
     _ = build_lightning_cli(command_list)
     
 @pytest.mark.parametrize("model_name", ["prithvi_swin_B"])
-<<<<<<< HEAD
-def test_finetune_bands_str(model_name):
-=======
 def test_finetune_metrics_from_file(model_name):
->>>>>>> cbc98f19
 
     model_instance = timm.create_model(model_name)
 
@@ -56,7 +52,6 @@
     _ = build_lightning_cli(command_list)
 
 @pytest.mark.parametrize("model_name", ["prithvi_swin_B"])
-<<<<<<< HEAD
 def test_finetune_segmentation(model_name):
 
     model_instance = timm.create_model(model_name)
@@ -67,9 +62,9 @@
 
     # Running the terratorch CLI
     command_list = ["fit", "-c", f"tests/manufactured-finetune_{model_name}_segmentation.yaml"]
-=======
+
+@pytest.mark.parametrize("model_name", ["prithvi_swin_B"])
 def test_finetune_bands_str(model_name):
     # Running the terratorch CLI
     command_list = ["fit", "-c", f"tests/manufactured-finetune_aspphead.yaml"]
->>>>>>> cbc98f19
     _ = build_lightning_cli(command_list)
