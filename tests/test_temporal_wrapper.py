--- conflicted
+++ resolved
@@ -187,89 +187,6 @@
 
     gc.collect()
 
-<<<<<<< HEAD
-    # ### transformer-like features
-    # encoder = BACKBONE_REGISTRY.build("clay_v1_base")
-    # n_channels = 6
-    # x = torch.randn(batch_size, n_channels, timesteps, 256, 256)
-    # n_tokens = 1025
-    # # Test mean pooling
-    # wrapper = TemporalWrapper(encoder, pooling="mean")
-    # output = wrapper(x)
-    # assert isinstance(output, list)
-    # assert len(output) == 12
-    # assert output[0].shape == (batch_size, n_tokens, encoder.out_channels[0])
-
-    # gc.collect()
-    # # Test max pooling
-    # wrapper = TemporalWrapper(encoder, pooling="max")
-    # output = wrapper(x)
-    # assert isinstance(output, list)
-    # assert len(output) == 12
-    # assert output[0].shape == (batch_size, n_tokens, encoder.out_channels[0])
-
-    # gc.collect()
-    # # Test concatenation
-    # wrapper = TemporalWrapper(encoder, pooling="concat")
-    # output = wrapper(x)
-    # assert isinstance(output, list)
-    # assert len(output) == 12
-    # # For concatenation, channels should be multiplied by number of timesteps
-    # assert output[0].shape == (batch_size, n_tokens, encoder.out_channels[0] * timesteps)
-
-    # gc.collect()
-    # # Test diff
-    # wrapper = TemporalWrapper(encoder, pooling="diff")
-    # print(x[:, :, [0, 1], ...].shape)
-    # output = wrapper(x[:, :, [0, 1], ...])
-    # assert isinstance(output, list)
-    # assert len(output) == 12
-    # assert output[0].shape == (batch_size, n_tokens, encoder.out_channels[0])
-
-    # gc.collect()
-
-    # ### Swin-like features
-    # encoder = BACKBONE_REGISTRY.build(
-    #     "satlas_swin_b_sentinel2_si_ms", model_bands=[0, 1, 2, 3, 4, 5], out_indices=[1, 3, 5, 7]
-    # )
-
-    # n_channels = 6
-    # x = torch.randn(batch_size, n_channels, timesteps, 256, 256)
-    # # pdb.set_trace()
-    # # Test mean pooling
-    # wrapper = TemporalWrapper(encoder, pooling="mean", features_permute_op=(0, 3, 1, 2))
-    # output = wrapper(x)
-    # assert isinstance(output, list)
-    # assert len(output) == 4
-    # assert output[0].shape == (batch_size, 64, 64, encoder.out_channels[0])
-
-    # gc.collect()
-    # # Test max pooling
-    # wrapper = TemporalWrapper(encoder, pooling="max", features_permute_op=(0, 3, 1, 2))
-    # output = wrapper(x)
-    # assert isinstance(output, list)
-    # assert len(output) == 4
-    # assert output[0].shape == (batch_size, 64, 64, encoder.out_channels[0])
-
-    # gc.collect()
-    # # Test concatenation
-    # wrapper = TemporalWrapper(encoder, pooling="concat", features_permute_op=(0, 3, 1, 2))
-    # output = wrapper(x)
-    # assert isinstance(output, list)
-    # assert len(output) == 4
-    # # For concatenation, channels should be multiplied by number of timesteps
-    # assert output[0].shape == (batch_size, 64, 64, encoder.out_channels[0] * timesteps)
-
-    # gc.collect()
-    # # Test diff
-    # wrapper = TemporalWrapper(encoder, pooling="diff", features_permute_op=(0, 3, 1, 2))
-    # output = wrapper(x[:, :, [0, 1], ...])
-    # assert isinstance(output, list)
-    # assert len(output) == 4
-    # assert output[0].shape == (batch_size, 64, 64, 128)
-
-    # gc.collect()
-=======
     ### transformer-like features
     encoder = BACKBONE_REGISTRY.build("clay_v1_base")
     n_channels = 6
@@ -364,5 +281,4 @@
     assert output[0].shape == (batch_size, 64, 64, 128)
     del output, wrapper 
 
-    gc.collect()
->>>>>>> 6133535b
+    gc.collect()