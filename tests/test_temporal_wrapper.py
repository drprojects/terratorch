import gc
import pytest
import torch
from torch import nn

from terratorch.models import EncoderDecoderFactory
from terratorch.models.utils import TemporalWrapper
from terratorch.registry import BACKBONE_REGISTRY

class DummyEncoder(nn.Module):
    """
    Minimal CNN-like encoder returning a single 4D feature map (B, C, H, W).
    Used to validate shape handling and temporal pooling behavior.
    """
    def __init__(self, out_channels=64, in_channels=3):
        super().__init__()
        self.out_channels = [out_channels]
        self.conv = nn.Conv2d(in_channels, out_channels, kernel_size=3, padding=1)

    def forward(self, x):
        return self.conv(x)

class DummyDictEncoder(nn.Module):
<<<<<<< HEAD
    """
    Minimal multi-modal encoder returning a dict of random feature maps.
    Used to test the dict-handling branch of TemporalWrapper.
    """
=======
>>>>>>> ef7acfb3
    def forward(self, x):
        B = x.shape[0]
        return {
            "mod1": torch.randn(B, 6, 16, 16, device=x.device),
            "mod2": torch.randn(B, 4, 4, 8, device=x.device),
            "mod3": torch.randn(B, 2, 128, device=x.device),
        }

<<<<<<< HEAD

@pytest.fixture
def dummy_encoder():
    """Provide a simple CNN-like encoder instance."""
    return DummyEncoder()


@pytest.fixture
def dummy_dict_encoder():
    """Provide a simple multi-modal encoder instance."""
    return DummyDictEncoder()


def test_temporal_wrapper_initialization(dummy_encoder):
    """
    Verify correct initialization behavior:
      - Default pooling type is 'mean'
      - Custom pooling types are accepted
      - Invalid pooling raises ValueError
    """
    wrapper = TemporalWrapper(dummy_encoder)
    assert wrapper.pooling == "mean"

    wrapper = TemporalWrapper(dummy_encoder, pooling="max")
    assert wrapper.pooling == "max"

    with pytest.raises(ValueError, match="Unsupported pooling 'invalid'"):
        TemporalWrapper(dummy_encoder, pooling="invalid")

    gc.collect()


def test_permute_and_reverse_operations(dummy_encoder):
    """Check that applying and reversing a permutation recovers the original tensor."""
    x = torch.randn(2, 3, 4, 32, 32)
    wrapper = TemporalWrapper(dummy_encoder, pooling="mean", features_permute_op=[0, 2, 1, 3])
    
    flat = x.permute(0, 2, 1, 3, 4).reshape(2 * 4, 3, 32, 32)
    permuted = wrapper.permute_op(flat, wrapper.features_permute_op)
    recovered = wrapper.permute_op(permuted, wrapper.reverse_permute_op)
    assert torch.allclose(flat, recovered, atol=1e-6)


def test_vit_postprocess_removes_helper_dim(dummy_encoder):
    """Ensure vit_postprocess correctly removes helper dim only when needed."""
    wrapper = TemporalWrapper(dummy_encoder)

    # Case 1: already fine (no trailing helper dim)
    t1 = torch.randn(2, 8, 128)
    assert torch.equal(wrapper.vit_postprocess(t1), t1)

    # Case 2: with trailing helper dim
    t2 = torch.randn(2, 128, 16, 1)
    post = wrapper.vit_postprocess(t2)
    assert post.dim() in {3, 4} and post.shape[-1] != 1


def test_deprecated_concat_argument_warning(dummy_encoder):
    """Using deprecated 'concat' argument should raise a DeprecationWarning."""
    with pytest.warns(DeprecationWarning, match="deprecated"):
        TemporalWrapper(dummy_encoder, concat=True)


def test_temporal_wrapper_forward_shapes(dummy_encoder):
    """
    Validate input dimensionality, temporal reshaping, and pooling output shapes
    for a CNN-like encoder.

    Covers:
      - Invalid 4D input (ValueError)
      - Valid 5D input with mean pooling
      - Variable timesteps (T)
      - Channel mismatch (RuntimeError)
    """
    wrapper = TemporalWrapper(dummy_encoder)
    batch_size = 2

    # Case 1: invalid input (4D)
    x = torch.randn(batch_size, 3, 32, 32)
    with pytest.raises(ValueError, match=r"Expected input shape \[B, C, T, H, W\]"):
        wrapper(x)

    # Case 2: valid 5D input, default pooling (mean)
    x = torch.randn(batch_size, 3, 4, 32, 32)
    output = wrapper(x)
    assert isinstance(output, list)
    assert output[0].shape == (batch_size, dummy_encoder.out_channels[0], 32, 32)

    # Case 3: different timesteps
    x = torch.randn(batch_size, 3, 6, 32, 32)
    output = wrapper(x)
    assert output[0].shape == (batch_size, dummy_encoder.out_channels[0], 32, 32)

    # Case 4: invalid channel count for Conv2d
    x = torch.randn(batch_size, 4, 3, 32, 32)
    with pytest.raises(RuntimeError):
        wrapper(x)

    gc.collect()


def test_encoder_returning_dict_modalities(dummy_dict_encoder):
    """
    Verify that the wrapper correctly handles encoders returning dict outputs.

    Checks:
      - Per-modality shape, pooling, and postprocess logic
      - All modalities preserved 
    """
=======
@pytest.fixture
def dummy_encoder():
    return DummyEncoder()

@pytest.fixture
def dummy_dict_encoder():
    return DummyDictEncoder()


def test_subset_lengths_aggregation_diff(dummy_encoder): # TODO: Add to updated test script
    B, C, T, H, W = 2, 3, 3, 16, 16
    x = torch.randn(B, C, T, H, W)
    wrapper = TemporalWrapper(dummy_encoder, pooling="diff", subset_lengths=[1, 2])
    out = wrapper(x)[0]

    # Should be a single timestep output (after subset aggregation then diff)
    assert out.shape == (B, dummy_encoder.out_channels, H, W)

def test_invalid_subset_lengths_for_diff(dummy_encoder): # TODO: Add to updated test script
    B, C, T, H, W = 1, 3, 3, 8, 8
    x = torch.randn(B, C, T, H, W)

    with pytest.raises(ValueError, match="exactly two subsets"):
        TemporalWrapper(dummy_encoder, pooling="diff", subset_lengths=[1, 1, 1])(x)

def test_subset_lengths_sum_mismatch(dummy_encoder): # TODO: Add to updated test script
    B, C, T, H, W = 1, 3, 4, 8, 8
    x = torch.randn(B, C, T, H, W)

    wrapper = TemporalWrapper(dummy_encoder, pooling="mean", subset_lengths=[1, 1])
    with pytest.raises(ValueError, match="must equal timesteps"):
        wrapper(x)

def test_temporal_wrapper_swin_forward_shapes(dummy_encoder):
    # Built-in Swin
    NUM_CHANNELS = 6
    encoder = BACKBONE_REGISTRY.build("prithvi_swin_B", out_indices=[0, 1, 2, 3])

    wrapper = TemporalWrapper(encoder)
    batch_size = 2

    # Test case 2: Valid input shape
    x = torch.randn(batch_size, NUM_CHANNELS, 4, 224, 224)  # [B, C, T, H, W]
    output = wrapper(x)
    assert [o.shape for o in output] == [
        torch.Size([2, 56, 56, 128]),
        torch.Size([2, 28, 28, 256]),
        torch.Size([2, 14, 14, 512]),
        torch.Size([2, 7, 7, 1024]),
    ]

    gc.collect()

def test_encoder_returning_dict_modalities(dummy_dict_encoder):
>>>>>>> ef7acfb3
    B, C, T, H, W = 2, 3, 4, 16, 16
    x = torch.randn(B, C, T, H, W)
    wrapper = TemporalWrapper(dummy_dict_encoder, pooling="mean")

    out_list = wrapper(x)
    assert isinstance(out_list, list) and len(out_list) == 1
<<<<<<< HEAD

    out = out_list[0]
    assert set(out.keys()) == {"mod1", "mod2", "mod3"}

    # Validate per-modality shapes
=======
    out = out_list[0]
    assert set(out.keys()) == {"mod1", "mod2", "mod3"}

>>>>>>> ef7acfb3
    assert out["mod1"].shape == (B, 6, 16, 16)
    assert out["mod2"].shape == (B, 4, 4, 8)
    assert out["mod3"].shape == (B, 2, 128)
    gc.collect()

<<<<<<< HEAD

def test_temporal_wrapper_pooling_modes():
    """
    Test all supported pooling strategies for CNN-, ViT-, and Swin-style encoders.

    Covers:
      - Pooling variants ('mean', 'max', 'concat', 'diff')
      - Output list consistency and shape validation
      - features_permute_op for Swin backbones
    """
    batch_size, timesteps = 2, 4 # Randomly chosen


    # CNN-like backbone (ResNet18)
    #  
    encoder = BACKBONE_REGISTRY.build("timm_resnet18")

    # Sample (B,C,T,H,W) input 
    x = torch.randn(batch_size, 3, timesteps, 224, 224) 

    for pooling in ["mean", "max", "concat", "diff"]:
        wrapper = TemporalWrapper(encoder, pooling=pooling)
        x_in = x if pooling != "diff" else x[:, :, [0, 1], ...] #Diff operates 2 timesteps
        output = wrapper(x_in)

        assert isinstance(output, list)
        assert len(output) == 5 #Expect a list of 5 outputs (intermediate layers)

        expected_c = encoder.out_channels[0] * timesteps if pooling == "concat" else encoder.out_channels[0] #Concat keeps timesteps and appends along channel dim, hence we multiply expected channel count by number of input timesteps
        assert output[0].shape == (batch_size, expected_c, 112, 112)
        gc.collect()


    # ViT-like backbone (clay_v1_base)
    #
    encoder = BACKBONE_REGISTRY.build("clay_v1_base")
    n_channels, n_tokens = 6, 1025

    # Sample (B,C,T,H,W) input
    x = torch.randn(batch_size, n_channels, timesteps, 256, 256)

    for pooling in ["mean", "max", "concat", "diff"]:
        wrapper = TemporalWrapper(encoder, pooling=pooling)
        x_in = x if pooling != "diff" else x[:, :, [0, 1], ...]
        output = wrapper(x_in)

        assert isinstance(output, list)
        assert len(output) == 12 #Expect a list of 12 outputs (intermediate layers)

        expected_c = encoder.out_channels[0] * timesteps if pooling == "concat" else encoder.out_channels[0] #Concat keeps timesteps and appends along channel dim, hence we multiply expected channel count by number of input timesteps
        assert output[0].shape == (batch_size, n_tokens, expected_c)
        gc.collect()


    # Swin-like backbone (Satlas Swin-B Sentinel-2)
    #
    encoder = BACKBONE_REGISTRY.build(
        "satlas_swin_b_sentinel2_si_ms",
        model_bands=[0, 1, 2, 3, 4, 5],
        out_indices=[1, 3, 5, 7],
    )
    n_channels = 6

    # Sample (B,C,T,H,W) input
    x = torch.randn(batch_size, n_channels, timesteps, 256, 256)

    for pooling in ["mean", "max", "concat", "diff"]:
        wrapper = TemporalWrapper(encoder, pooling=pooling, features_permute_op=(0, 3, 1, 2)) # Use feature permute op as Swin backbones output B,H,W,C but TempWrapper expects B,C,H,W
        x_in = x if pooling != "diff" else x[:, :, [0, 1], ...]
        output = wrapper(x_in)

        assert isinstance(output, list)
        assert len(output) == 4 #Expect a list of 4 outputs (intermediate layers)

        if pooling == "concat":
            expected_c = encoder.out_channels[0] * timesteps #Concat keeps timesteps and appends along channel dim, hence we multiply expected channel count by number of input timesteps
        else:
            expected_c = encoder.out_channels[0]

        assert output[0].shape == (batch_size, 64, 64, expected_c)
        gc.collect()

    # Swin-like backbone (Prithvi Swin-B)
    #
    encoder = BACKBONE_REGISTRY.build("prithvi_swin_B", out_indices=[0, 1, 2, 3])
    n_channels = 6
    x = torch.randn(batch_size, n_channels, timesteps, 224, 224)

    for pooling in ["mean", "max", "concat", "diff"]:
        wrapper = TemporalWrapper(encoder, pooling=pooling, features_permute_op=(0, 3, 1, 2)) # Use feature permute op as Swin backbones output B,H,W,C but TempWrapper expects B,C,H,W
        x_in = x if pooling != "diff" else x[:, :, [0, 1], ...]
        output = wrapper(x_in)

        assert isinstance(output, list)
        assert len(output) == 4 #Expect a list of 4 outputs (intermediate layers)

        if pooling == "concat":
            expected_c = encoder.out_channels[0] * timesteps #Concat keeps timesteps and appends along channel dim, hence we multiply expected channel count by number of input timesteps
        else:
            expected_c = encoder.out_channels[0]

        assert output[0].shape == (batch_size, 56, 56, expected_c)
        gc.collect()
=======
def test_temporal_wrapper_initialization(dummy_encoder):
    # Test valid initialization with default parameters
    wrapper = TemporalWrapper(dummy_encoder)
    assert wrapper.pooling == "mean"

    # Test valid initialization with custom parameters
    wrapper = TemporalWrapper(dummy_encoder, pooling="max")
    assert wrapper.pooling == "max"

    # Test invalid pooling type
    with pytest.raises(ValueError, match="Unsupported pooling 'invalid'"):
        TemporalWrapper(dummy_encoder, pooling="invalid")

    gc.collect()

def test_temporal_wrapper_forward_shapes(dummy_encoder):
    wrapper = TemporalWrapper(dummy_encoder)
    batch_size = 2

    # Test case 1: Invalid number of dimensions
    x = torch.randn(batch_size, 3, 32, 32)  # 4D tensor
    with pytest.raises(ValueError, match=r"Expected input shape \[B, C, T, H, W\]"):
        wrapper(x)

    # Test case 2: Valid input shape
    x = torch.randn(batch_size, 3, 4, 32, 32)  # [B, C, T, H, W]
    output = wrapper(x)
    assert isinstance(output, list)
    assert len(output) == 1  # Single feature map
    assert output[0].shape == (batch_size, dummy_encoder.out_channels, 32, 32)

    # Test case 3: Different number of timepoints
    x = torch.randn(batch_size, 3, 6, 32, 32)  # 6 timepoints
    output = wrapper(x)
    assert isinstance(output, list)
    assert len(output) == 1
    assert output[0].shape == (batch_size, dummy_encoder.out_channels, 32, 32)

    # Test case 4: Invalid number of input channels
    x = torch.randn(batch_size, 4, 3, 32, 32)  # 4 channels
    with pytest.raises(RuntimeError):
        wrapper(x)  # Should fail because Conv2d expects 3 channels

    gc.collect()

def test_temporal_wrapper_pooling_modes(dummy_encoder):
    batch_size = 2
    timesteps = 4

    ### conv-like features
    n_channels = 3
    x = torch.randn(batch_size, n_channels, timesteps, 224, 224)
    encoder = BACKBONE_REGISTRY.build("timm_resnet50")

    # Test mean pooling
    wrapper = TemporalWrapper(encoder, pooling="mean")
    output = wrapper(x)
    assert isinstance(output, list)
    assert len(output) == 5
    assert output[0].shape == (batch_size, encoder.out_channels[0], 112, 112)
    del wrapper, output

    gc.collect()

    # Test max pooling
    wrapper = TemporalWrapper(encoder, pooling="max")
    output = wrapper(x)
    assert isinstance(output, list)
    assert len(output) == 5
    assert output[0].shape == (batch_size, encoder.out_channels[0], 112, 112)
    del wrapper, output

    gc.collect()

    # Test concatenation
    wrapper = TemporalWrapper(encoder, pooling="concat")
    output = wrapper(x)
    assert isinstance(output, list)
    assert len(output) == 5
    # For concatenation, channels should be multiplied by number of timesteps
    assert output[0].shape == (batch_size, encoder.out_channels[0] * timesteps, 112, 112)
    del wrapper, output

    gc.collect()

    # Test diff
    wrapper = TemporalWrapper(encoder, pooling="diff")
    output = wrapper(x[:, :, [0, 1], ...])
    assert isinstance(output, list)
    assert len(output) == 5
    assert output[0].shape == (batch_size, encoder.out_channels[0], 112, 112)
    del wrapper, output

    gc.collect()

    ### transformer-like features
    encoder = BACKBONE_REGISTRY.build("clay_v1_base")
    n_channels = 6
    x = torch.randn(batch_size, n_channels, timesteps, 256, 256)
    n_tokens = 1025
    # Test mean pooling
    wrapper = TemporalWrapper(encoder, pooling="mean")
    output = wrapper(x)
    assert isinstance(output, list)
    assert len(output) == 12
    assert output[0].shape == (batch_size, n_tokens, encoder.out_channels[0])
    del wrapper, output

    gc.collect()

    # Test max pooling
    wrapper = TemporalWrapper(encoder, pooling="max")
    output = wrapper(x)
    assert isinstance(output, list)
    assert len(output) == 12
    assert output[0].shape == (batch_size, n_tokens, encoder.out_channels[0])
    del wrapper, output

    gc.collect()

    # Test concatenation
    wrapper = TemporalWrapper(encoder, pooling="concat")
    output = wrapper(x)
    assert isinstance(output, list)
    assert len(output) == 12
    # For concatenation, channels should be multiplied by number of timesteps
    assert output[0].shape == (batch_size, n_tokens, encoder.out_channels[0] * timesteps)
    del output, wrapper

    gc.collect()

    # Test diff
    wrapper = TemporalWrapper(encoder, pooling="diff")
    output = wrapper(x[:, :, [0, 1], ...])
    assert isinstance(output, list)
    assert len(output) == 12
    assert output[0].shape == (batch_size, n_tokens, encoder.out_channels[0])
    del output, wrapper

    gc.collect()

    ### Swin-like features
    encoder = BACKBONE_REGISTRY.build(
        "satlas_swin_b_sentinel2_si_ms", model_bands=[0, 1, 2, 3, 4, 5], out_indices=[1, 3, 5, 7]
    )

    # n_channels = 6
    # x = torch.randn(batch_size, n_channels, timesteps, 256, 256)
    ## pdb.set_trace()
    ## Test mean pooling
    # wrapper = TemporalWrapper(encoder, pooling="mean") #, features_permute_op=(0, 3, 1, 2))
    # output = wrapper(x)
    # assert isinstance(output, list)
    # assert len(output) == 4
    # assert output[0].shape == (batch_size, 64, 64, encoder.out_channels[0])
    # del output, wrapper

    # gc.collect()

    # Test max pooling
    # wrapper = TemporalWrapper(encoder, pooling="max", features_permute_op=(0, 3, 1, 2))
    # output = wrapper(x)
    # assert isinstance(output, list)
    # assert len(output) == 4
    # assert output[0].shape == (batch_size, 64, 64, encoder.out_channels[0])
    # del output, wrapper

    # gc.collect()

    # Test concatenation
    # wrapper = TemporalWrapper(encoder, pooling="concat", features_permute_op=(0, 3, 1, 2))
    # output = wrapper(x)
    # assert isinstance(output, list)
    # assert len(output) == 4
    # For concatenation, channels should be multiplied by number of timesteps
    # assert output[0].shape == (batch_size, 64, 64, encoder.out_channels[0] * timesteps)
    # del output, wrapper

    # gc.collect()

    # Test diff
    wrapper = TemporalWrapper(encoder, pooling="diff", features_permute_op=(0, 3, 1, 2))
    output = wrapper(x[:, :, [0, 1], ...])
    assert isinstance(output, list)
    assert len(output) == 4
    assert output[0].shape == (batch_size, 64, 64, 128)
    del output, wrapper

    gc.collect()
>>>>>>> ef7acfb3


# Integration Test
@pytest.mark.parametrize("pooling", ["mean", "concat"])
def test_temporal_encoder_decoder_factory(pooling):
    """
    Integration test for EncoderDecoderFactory with temporal backbones.

    Verifies that temporal pooling options ('mean', 'concat') correctly integrate
    into an end-to-end classification pipeline using a lightweight Terramind encoder.
    """
    batch_size, n_channels, timesteps, height, width = 2, 12, 3, 224, 224

    model = EncoderDecoderFactory().build_model(
        task="classification",
        backbone_use_temporal=True,
        backbone_temporal_pooling=pooling,
        backbone_temporal_n_timestamps=timesteps,
        backbone="terramind_v1_tiny",
        backbone_modalities=["S2L2A"],
        decoder="IdentityDecoder",
        backbone_pretrained=False,
        num_classes=2,
        necks=[{"name": "AggregateTokens"}],
    )

    # Simulate multi-band Sentinel-2 input [B, C, T, H, W]
    x = torch.randn(batch_size, n_channels, timesteps, height, width)
    output = model(x).output

    assert isinstance(output, torch.Tensor), "Model output should be a Tensor"
    assert output.shape == (batch_size, 2), f"Unexpected output shape {output.shape}"

    del model, output
<<<<<<< HEAD
=======

    gc.collect()

def test_temporal_wrapper_subset_diff_full(): # TODO: Add to updated test script
    model = EncoderDecoderFactory().build_model(
        task="classification",
        backbone_use_temporal=True,
        backbone_temporal_pooling="diff",
        backbone_temporal_subset_lengths=[1, 2],
        backbone="terramind_v1_tiny",
        backbone_modalities=["S2L2A"],
        decoder="IdentityDecoder",
        num_classes=2,
        necks=[{"name": "AggregateTokens"}],
    )

    x = torch.randn(2, 12, 3, 224, 224)
    out = model(x).output

    assert out.shape == (2, 2)

>>>>>>> ef7acfb3
    gc.collect()<|MERGE_RESOLUTION|>--- conflicted
+++ resolved
@@ -21,13 +21,10 @@
         return self.conv(x)
 
 class DummyDictEncoder(nn.Module):
-<<<<<<< HEAD
     """
     Minimal multi-modal encoder returning a dict of random feature maps.
     Used to test the dict-handling branch of TemporalWrapper.
     """
-=======
->>>>>>> ef7acfb3
     def forward(self, x):
         B = x.shape[0]
         return {
@@ -36,7 +33,6 @@
             "mod3": torch.randn(B, 2, 128, device=x.device),
         }
 
-<<<<<<< HEAD
 
 @pytest.fixture
 def dummy_encoder():
@@ -50,113 +46,7 @@
     return DummyDictEncoder()
 
 
-def test_temporal_wrapper_initialization(dummy_encoder):
-    """
-    Verify correct initialization behavior:
-      - Default pooling type is 'mean'
-      - Custom pooling types are accepted
-      - Invalid pooling raises ValueError
-    """
-    wrapper = TemporalWrapper(dummy_encoder)
-    assert wrapper.pooling == "mean"
-
-    wrapper = TemporalWrapper(dummy_encoder, pooling="max")
-    assert wrapper.pooling == "max"
-
-    with pytest.raises(ValueError, match="Unsupported pooling 'invalid'"):
-        TemporalWrapper(dummy_encoder, pooling="invalid")
-
-    gc.collect()
-
-
-def test_permute_and_reverse_operations(dummy_encoder):
-    """Check that applying and reversing a permutation recovers the original tensor."""
-    x = torch.randn(2, 3, 4, 32, 32)
-    wrapper = TemporalWrapper(dummy_encoder, pooling="mean", features_permute_op=[0, 2, 1, 3])
-    
-    flat = x.permute(0, 2, 1, 3, 4).reshape(2 * 4, 3, 32, 32)
-    permuted = wrapper.permute_op(flat, wrapper.features_permute_op)
-    recovered = wrapper.permute_op(permuted, wrapper.reverse_permute_op)
-    assert torch.allclose(flat, recovered, atol=1e-6)
-
-
-def test_vit_postprocess_removes_helper_dim(dummy_encoder):
-    """Ensure vit_postprocess correctly removes helper dim only when needed."""
-    wrapper = TemporalWrapper(dummy_encoder)
-
-    # Case 1: already fine (no trailing helper dim)
-    t1 = torch.randn(2, 8, 128)
-    assert torch.equal(wrapper.vit_postprocess(t1), t1)
-
-    # Case 2: with trailing helper dim
-    t2 = torch.randn(2, 128, 16, 1)
-    post = wrapper.vit_postprocess(t2)
-    assert post.dim() in {3, 4} and post.shape[-1] != 1
-
-
-def test_deprecated_concat_argument_warning(dummy_encoder):
-    """Using deprecated 'concat' argument should raise a DeprecationWarning."""
-    with pytest.warns(DeprecationWarning, match="deprecated"):
-        TemporalWrapper(dummy_encoder, concat=True)
-
-
-def test_temporal_wrapper_forward_shapes(dummy_encoder):
-    """
-    Validate input dimensionality, temporal reshaping, and pooling output shapes
-    for a CNN-like encoder.
-
-    Covers:
-      - Invalid 4D input (ValueError)
-      - Valid 5D input with mean pooling
-      - Variable timesteps (T)
-      - Channel mismatch (RuntimeError)
-    """
-    wrapper = TemporalWrapper(dummy_encoder)
-    batch_size = 2
-
-    # Case 1: invalid input (4D)
-    x = torch.randn(batch_size, 3, 32, 32)
-    with pytest.raises(ValueError, match=r"Expected input shape \[B, C, T, H, W\]"):
-        wrapper(x)
-
-    # Case 2: valid 5D input, default pooling (mean)
-    x = torch.randn(batch_size, 3, 4, 32, 32)
-    output = wrapper(x)
-    assert isinstance(output, list)
-    assert output[0].shape == (batch_size, dummy_encoder.out_channels[0], 32, 32)
-
-    # Case 3: different timesteps
-    x = torch.randn(batch_size, 3, 6, 32, 32)
-    output = wrapper(x)
-    assert output[0].shape == (batch_size, dummy_encoder.out_channels[0], 32, 32)
-
-    # Case 4: invalid channel count for Conv2d
-    x = torch.randn(batch_size, 4, 3, 32, 32)
-    with pytest.raises(RuntimeError):
-        wrapper(x)
-
-    gc.collect()
-
-
-def test_encoder_returning_dict_modalities(dummy_dict_encoder):
-    """
-    Verify that the wrapper correctly handles encoders returning dict outputs.
-
-    Checks:
-      - Per-modality shape, pooling, and postprocess logic
-      - All modalities preserved 
-    """
-=======
-@pytest.fixture
-def dummy_encoder():
-    return DummyEncoder()
-
-@pytest.fixture
-def dummy_dict_encoder():
-    return DummyDictEncoder()
-
-
-def test_subset_lengths_aggregation_diff(dummy_encoder): # TODO: Add to updated test script
+def test_subset_lengths_aggregation_diff(dummy_encoder):
     B, C, T, H, W = 2, 3, 3, 16, 16
     x = torch.randn(B, C, T, H, W)
     wrapper = TemporalWrapper(dummy_encoder, pooling="diff", subset_lengths=[1, 2])
@@ -165,14 +55,14 @@
     # Should be a single timestep output (after subset aggregation then diff)
     assert out.shape == (B, dummy_encoder.out_channels, H, W)
 
-def test_invalid_subset_lengths_for_diff(dummy_encoder): # TODO: Add to updated test script
+def test_invalid_subset_lengths_for_diff(dummy_encoder):
     B, C, T, H, W = 1, 3, 3, 8, 8
     x = torch.randn(B, C, T, H, W)
 
     with pytest.raises(ValueError, match="exactly two subsets"):
         TemporalWrapper(dummy_encoder, pooling="diff", subset_lengths=[1, 1, 1])(x)
 
-def test_subset_lengths_sum_mismatch(dummy_encoder): # TODO: Add to updated test script
+def test_subset_lengths_sum_mismatch(dummy_encoder):
     B, C, T, H, W = 1, 3, 4, 8, 8
     x = torch.randn(B, C, T, H, W)
 
@@ -201,30 +91,132 @@
     gc.collect()
 
 def test_encoder_returning_dict_modalities(dummy_dict_encoder):
->>>>>>> ef7acfb3
     B, C, T, H, W = 2, 3, 4, 16, 16
     x = torch.randn(B, C, T, H, W)
     wrapper = TemporalWrapper(dummy_dict_encoder, pooling="mean")
 
     out_list = wrapper(x)
     assert isinstance(out_list, list) and len(out_list) == 1
-<<<<<<< HEAD
-
     out = out_list[0]
     assert set(out.keys()) == {"mod1", "mod2", "mod3"}
 
-    # Validate per-modality shapes
-=======
-    out = out_list[0]
-    assert set(out.keys()) == {"mod1", "mod2", "mod3"}
-
->>>>>>> ef7acfb3
     assert out["mod1"].shape == (B, 6, 16, 16)
     assert out["mod2"].shape == (B, 4, 4, 8)
     assert out["mod3"].shape == (B, 2, 128)
     gc.collect()
 
-<<<<<<< HEAD
+def test_temporal_wrapper_initialization(dummy_encoder):
+    """
+    Verify correct initialization behavior:
+      - Default pooling type is 'mean'
+      - Custom pooling types are accepted
+      - Invalid pooling raises ValueError
+    """
+    wrapper = TemporalWrapper(dummy_encoder)
+    assert wrapper.pooling == "mean"
+
+    wrapper = TemporalWrapper(dummy_encoder, pooling="max")
+    assert wrapper.pooling == "max"
+
+    with pytest.raises(ValueError, match="Unsupported pooling 'invalid'"):
+        TemporalWrapper(dummy_encoder, pooling="invalid")
+
+    gc.collect()
+
+
+def test_permute_and_reverse_operations(dummy_encoder):
+    """Check that applying and reversing a permutation recovers the original tensor."""
+    x = torch.randn(2, 3, 4, 32, 32)
+    wrapper = TemporalWrapper(dummy_encoder, pooling="mean", features_permute_op=[0, 2, 1, 3])
+
+    flat = x.permute(0, 2, 1, 3, 4).reshape(2 * 4, 3, 32, 32)
+    permuted = wrapper.permute_op(flat, wrapper.features_permute_op)
+    recovered = wrapper.permute_op(permuted, wrapper.reverse_permute_op)
+    assert torch.allclose(flat, recovered, atol=1e-6)
+
+
+def test_vit_postprocess_removes_helper_dim(dummy_encoder):
+    """Ensure vit_postprocess correctly removes helper dim only when needed."""
+    wrapper = TemporalWrapper(dummy_encoder)
+
+    # Case 1: already fine (no trailing helper dim)
+    t1 = torch.randn(2, 8, 128)
+    assert torch.equal(wrapper.vit_postprocess(t1), t1)
+
+    # Case 2: with trailing helper dim
+    t2 = torch.randn(2, 128, 16, 1)
+    post = wrapper.vit_postprocess(t2)
+    assert post.dim() in {3, 4} and post.shape[-1] != 1
+
+
+def test_deprecated_concat_argument_warning(dummy_encoder):
+    """Using deprecated 'concat' argument should raise a DeprecationWarning."""
+    with pytest.warns(DeprecationWarning, match="deprecated"):
+        TemporalWrapper(dummy_encoder, concat=True)
+
+
+def test_temporal_wrapper_forward_shapes(dummy_encoder):
+    """
+    Validate input dimensionality, temporal reshaping, and pooling output shapes
+    for a CNN-like encoder.
+
+    Covers:
+      - Invalid 4D input (ValueError)
+      - Valid 5D input with mean pooling
+      - Variable timesteps (T)
+      - Channel mismatch (RuntimeError)
+    """
+    wrapper = TemporalWrapper(dummy_encoder)
+    batch_size = 2
+
+    # Case 1: invalid input (4D)
+    x = torch.randn(batch_size, 3, 32, 32)
+    with pytest.raises(ValueError, match=r"Expected input shape \[B, C, T, H, W\]"):
+        wrapper(x)
+
+    # Case 2: valid 5D input, default pooling (mean)
+    x = torch.randn(batch_size, 3, 4, 32, 32)
+    output = wrapper(x)
+    assert isinstance(output, list)
+    assert output[0].shape == (batch_size, dummy_encoder.out_channels[0], 32, 32)
+
+    # Case 3: different timesteps
+    x = torch.randn(batch_size, 3, 6, 32, 32)
+    output = wrapper(x)
+    assert output[0].shape == (batch_size, dummy_encoder.out_channels[0], 32, 32)
+
+    # Case 4: invalid channel count for Conv2d
+    x = torch.randn(batch_size, 4, 3, 32, 32)
+    with pytest.raises(RuntimeError):
+        wrapper(x)
+
+    gc.collect()
+
+
+def test_encoder_returning_dict_modalities(dummy_dict_encoder):
+    """
+    Verify that the wrapper correctly handles encoders returning dict outputs.
+
+    Checks:
+      - Per-modality shape, pooling, and postprocess logic
+      - All modalities preserved
+    """
+    B, C, T, H, W = 2, 3, 4, 16, 16
+    x = torch.randn(B, C, T, H, W)
+    wrapper = TemporalWrapper(dummy_dict_encoder, pooling="mean")
+
+    out_list = wrapper(x)
+    assert isinstance(out_list, list) and len(out_list) == 1
+
+    out = out_list[0]
+    assert set(out.keys()) == {"mod1", "mod2", "mod3"}
+
+    # Validate per-modality shapes
+    assert out["mod1"].shape == (B, 6, 16, 16)
+    assert out["mod2"].shape == (B, 4, 4, 8)
+    assert out["mod3"].shape == (B, 2, 128)
+    gc.collect()
+
 
 def test_temporal_wrapper_pooling_modes():
     """
@@ -239,11 +231,11 @@
 
 
     # CNN-like backbone (ResNet18)
-    #  
+    #
     encoder = BACKBONE_REGISTRY.build("timm_resnet18")
 
-    # Sample (B,C,T,H,W) input 
-    x = torch.randn(batch_size, 3, timesteps, 224, 224) 
+    # Sample (B,C,T,H,W) input
+    x = torch.randn(batch_size, 3, timesteps, 224, 224)
 
     for pooling in ["mean", "max", "concat", "diff"]:
         wrapper = TemporalWrapper(encoder, pooling=pooling)
@@ -328,197 +320,6 @@
 
         assert output[0].shape == (batch_size, 56, 56, expected_c)
         gc.collect()
-=======
-def test_temporal_wrapper_initialization(dummy_encoder):
-    # Test valid initialization with default parameters
-    wrapper = TemporalWrapper(dummy_encoder)
-    assert wrapper.pooling == "mean"
-
-    # Test valid initialization with custom parameters
-    wrapper = TemporalWrapper(dummy_encoder, pooling="max")
-    assert wrapper.pooling == "max"
-
-    # Test invalid pooling type
-    with pytest.raises(ValueError, match="Unsupported pooling 'invalid'"):
-        TemporalWrapper(dummy_encoder, pooling="invalid")
-
-    gc.collect()
-
-def test_temporal_wrapper_forward_shapes(dummy_encoder):
-    wrapper = TemporalWrapper(dummy_encoder)
-    batch_size = 2
-
-    # Test case 1: Invalid number of dimensions
-    x = torch.randn(batch_size, 3, 32, 32)  # 4D tensor
-    with pytest.raises(ValueError, match=r"Expected input shape \[B, C, T, H, W\]"):
-        wrapper(x)
-
-    # Test case 2: Valid input shape
-    x = torch.randn(batch_size, 3, 4, 32, 32)  # [B, C, T, H, W]
-    output = wrapper(x)
-    assert isinstance(output, list)
-    assert len(output) == 1  # Single feature map
-    assert output[0].shape == (batch_size, dummy_encoder.out_channels, 32, 32)
-
-    # Test case 3: Different number of timepoints
-    x = torch.randn(batch_size, 3, 6, 32, 32)  # 6 timepoints
-    output = wrapper(x)
-    assert isinstance(output, list)
-    assert len(output) == 1
-    assert output[0].shape == (batch_size, dummy_encoder.out_channels, 32, 32)
-
-    # Test case 4: Invalid number of input channels
-    x = torch.randn(batch_size, 4, 3, 32, 32)  # 4 channels
-    with pytest.raises(RuntimeError):
-        wrapper(x)  # Should fail because Conv2d expects 3 channels
-
-    gc.collect()
-
-def test_temporal_wrapper_pooling_modes(dummy_encoder):
-    batch_size = 2
-    timesteps = 4
-
-    ### conv-like features
-    n_channels = 3
-    x = torch.randn(batch_size, n_channels, timesteps, 224, 224)
-    encoder = BACKBONE_REGISTRY.build("timm_resnet50")
-
-    # Test mean pooling
-    wrapper = TemporalWrapper(encoder, pooling="mean")
-    output = wrapper(x)
-    assert isinstance(output, list)
-    assert len(output) == 5
-    assert output[0].shape == (batch_size, encoder.out_channels[0], 112, 112)
-    del wrapper, output
-
-    gc.collect()
-
-    # Test max pooling
-    wrapper = TemporalWrapper(encoder, pooling="max")
-    output = wrapper(x)
-    assert isinstance(output, list)
-    assert len(output) == 5
-    assert output[0].shape == (batch_size, encoder.out_channels[0], 112, 112)
-    del wrapper, output
-
-    gc.collect()
-
-    # Test concatenation
-    wrapper = TemporalWrapper(encoder, pooling="concat")
-    output = wrapper(x)
-    assert isinstance(output, list)
-    assert len(output) == 5
-    # For concatenation, channels should be multiplied by number of timesteps
-    assert output[0].shape == (batch_size, encoder.out_channels[0] * timesteps, 112, 112)
-    del wrapper, output
-
-    gc.collect()
-
-    # Test diff
-    wrapper = TemporalWrapper(encoder, pooling="diff")
-    output = wrapper(x[:, :, [0, 1], ...])
-    assert isinstance(output, list)
-    assert len(output) == 5
-    assert output[0].shape == (batch_size, encoder.out_channels[0], 112, 112)
-    del wrapper, output
-
-    gc.collect()
-
-    ### transformer-like features
-    encoder = BACKBONE_REGISTRY.build("clay_v1_base")
-    n_channels = 6
-    x = torch.randn(batch_size, n_channels, timesteps, 256, 256)
-    n_tokens = 1025
-    # Test mean pooling
-    wrapper = TemporalWrapper(encoder, pooling="mean")
-    output = wrapper(x)
-    assert isinstance(output, list)
-    assert len(output) == 12
-    assert output[0].shape == (batch_size, n_tokens, encoder.out_channels[0])
-    del wrapper, output
-
-    gc.collect()
-
-    # Test max pooling
-    wrapper = TemporalWrapper(encoder, pooling="max")
-    output = wrapper(x)
-    assert isinstance(output, list)
-    assert len(output) == 12
-    assert output[0].shape == (batch_size, n_tokens, encoder.out_channels[0])
-    del wrapper, output
-
-    gc.collect()
-
-    # Test concatenation
-    wrapper = TemporalWrapper(encoder, pooling="concat")
-    output = wrapper(x)
-    assert isinstance(output, list)
-    assert len(output) == 12
-    # For concatenation, channels should be multiplied by number of timesteps
-    assert output[0].shape == (batch_size, n_tokens, encoder.out_channels[0] * timesteps)
-    del output, wrapper
-
-    gc.collect()
-
-    # Test diff
-    wrapper = TemporalWrapper(encoder, pooling="diff")
-    output = wrapper(x[:, :, [0, 1], ...])
-    assert isinstance(output, list)
-    assert len(output) == 12
-    assert output[0].shape == (batch_size, n_tokens, encoder.out_channels[0])
-    del output, wrapper
-
-    gc.collect()
-
-    ### Swin-like features
-    encoder = BACKBONE_REGISTRY.build(
-        "satlas_swin_b_sentinel2_si_ms", model_bands=[0, 1, 2, 3, 4, 5], out_indices=[1, 3, 5, 7]
-    )
-
-    # n_channels = 6
-    # x = torch.randn(batch_size, n_channels, timesteps, 256, 256)
-    ## pdb.set_trace()
-    ## Test mean pooling
-    # wrapper = TemporalWrapper(encoder, pooling="mean") #, features_permute_op=(0, 3, 1, 2))
-    # output = wrapper(x)
-    # assert isinstance(output, list)
-    # assert len(output) == 4
-    # assert output[0].shape == (batch_size, 64, 64, encoder.out_channels[0])
-    # del output, wrapper
-
-    # gc.collect()
-
-    # Test max pooling
-    # wrapper = TemporalWrapper(encoder, pooling="max", features_permute_op=(0, 3, 1, 2))
-    # output = wrapper(x)
-    # assert isinstance(output, list)
-    # assert len(output) == 4
-    # assert output[0].shape == (batch_size, 64, 64, encoder.out_channels[0])
-    # del output, wrapper
-
-    # gc.collect()
-
-    # Test concatenation
-    # wrapper = TemporalWrapper(encoder, pooling="concat", features_permute_op=(0, 3, 1, 2))
-    # output = wrapper(x)
-    # assert isinstance(output, list)
-    # assert len(output) == 4
-    # For concatenation, channels should be multiplied by number of timesteps
-    # assert output[0].shape == (batch_size, 64, 64, encoder.out_channels[0] * timesteps)
-    # del output, wrapper
-
-    # gc.collect()
-
-    # Test diff
-    wrapper = TemporalWrapper(encoder, pooling="diff", features_permute_op=(0, 3, 1, 2))
-    output = wrapper(x[:, :, [0, 1], ...])
-    assert isinstance(output, list)
-    assert len(output) == 4
-    assert output[0].shape == (batch_size, 64, 64, 128)
-    del output, wrapper
-
-    gc.collect()
->>>>>>> ef7acfb3
 
 
 # Integration Test
@@ -553,12 +354,9 @@
     assert output.shape == (batch_size, 2), f"Unexpected output shape {output.shape}"
 
     del model, output
-<<<<<<< HEAD
-=======
-
-    gc.collect()
-
-def test_temporal_wrapper_subset_diff_full(): # TODO: Add to updated test script
+    gc.collect()
+
+def test_temporal_wrapper_subset_diff_full():
     model = EncoderDecoderFactory().build_model(
         task="classification",
         backbone_use_temporal=True,
@@ -576,5 +374,4 @@
 
     assert out.shape == (2, 2)
 
->>>>>>> ef7acfb3
     gc.collect()