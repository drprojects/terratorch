# lightning.pytorch==2.1.1
seed_everything: 42
trainer:
  accelerator: auto
  strategy: auto
  devices: auto
  num_nodes: 1
  # precision: 16-mixed
  logger:
    class_path: TensorBoardLogger
    init_args:
      save_dir: tests/
      name: all_ecos_random
  callbacks:
    - class_path: RichProgressBar
    - class_path: LearningRateMonitor
      init_args:
        logging_interval: epoch
    - class_path: EarlyStopping
      init_args:
        monitor: val/loss
        patience: 100
    - class_path: StateDictAwareModelCheckpoint
      init_args:
        filename: "{epoch}"
        monitor: "val/loss"
        every_n_epochs: 2
        verbose: true
        save_top_k: 1
    - class_path: StateDictAwareModelCheckpoint
      init_args:
        filename: "{epoch}_state_dict"
        save_weights_only: true
        monitor: "val/loss"
        every_n_epochs: 2
        verbose: true
        save_top_k: 1
<<<<<<< HEAD
  max_epochs: 2
=======
  max_epochs: 1
>>>>>>> e8f0987a
  check_val_every_n_epoch: 1
  log_every_n_steps: 20
  enable_checkpointing: true
  default_root_dir: tests/
data:
  class_path: GenericNonGeoPixelwiseRegressionDataModule
  init_args:
    batch_size: 2
    num_workers: 4
    train_transform:
      #- class_path: albumentations.HorizontalFlip
      #  init_args:
      #    p: 0.5      
      #- class_path: albumentations.Rotate
      #  init_args:
      #    limit: 30
      #    border_mode: 0 # cv2.BORDER_CONSTANT
      #    value: 0
      #    # mask_value: 1
      #    p: 0.5
      - class_path: ToTensorV2
    dataset_bands:
      - 0
      - BLUE
      - GREEN
      - RED
      - NIR_NARROW
      - SWIR_1
      - SWIR_2
      - 1
      - 2
      - 3
      - 4
    output_bands:
      - BLUE
      - GREEN
      - RED
      - NIR_NARROW
      - SWIR_1
      - SWIR_2
    rgb_indices:
      - 2
      - 1
      - 0
    check_stackability: false
    train_data_root: tests/resources/inputs
    train_label_data_root: tests/resources/inputs
    val_data_root: tests/resources/inputs
    val_label_data_root: tests/resources/inputs
    test_data_root: tests/resources/inputs
    test_label_data_root: tests/resources/inputs 
    img_grep: "regression*input*.tif"
    label_grep: "regression*label*.tif"
    means:
    - 547.36707
    - 898.5121
    - 1020.9082
    - 2665.5352
    - 2340.584
    - 1610.1407
    stds:
    - 411.4701
    - 558.54065
    - 815.94025
    - 812.4403
    - 1113.7145
    - 1067.641
    no_label_replace: -1
    no_data_replace: 0

model:
  class_path: terratorch.tasks.PixelwiseRegressionTask
  init_args:
    model_args:
      decoder: UperNetDecoder
      pretrained: false
      backbone: prithvi_eo_v2_300
      # backbone_pretrained_cfg_overlay:
      #   file: tests/prithvi_vit_300.pt
      backbone_drop_path_rate: 0.3
      backbone_patch_size: 16
      # backbone_window_size: 8
      decoder_channels: 64
      num_frames: 1
      in_channels: 6
      bands:
        - BLUE
        - GREEN
        - RED
        - NIR_NARROW
        - SWIR_1
        - SWIR_2
      head_dropout: 0.5708022831486758
      head_final_act: torch.nn.ReLU
      head_learned_upscale_layers: 2
    loss: rmse
    #aux_heads:
    #  - name: aux_head
    #    decoder: IdentityDecoder
    #    decoder_args:
    #      decoder_out_index: 2
    #      head_dropout: 0,5
    #      head_channel_list:
    #        - 64
    #      head_final_act: torch.nn.ReLU
    #aux_loss:
    #  aux_head: 0.4
    ignore_index: -1
    freeze_backbone: true
    freeze_decoder: false
    model_factory: PrithviModelFactory

    # uncomment this block for tiled inference
    # tiled_inference_parameters:
    #   h_crop: 224
    #   h_stride: 192
    #   w_crop: 224
    #   w_stride: 192
    #   average_patches: true
optimizer:
  class_path: torch.optim.AdamW
  init_args:
    lr: 0.00013524680528283027
    weight_decay: 0.047782217873995426
lr_scheduler:
  class_path: ReduceLROnPlateau
  init_args:
    monitor: val/loss
<|MERGE_RESOLUTION|>--- conflicted
+++ resolved
@@ -35,11 +35,7 @@
         every_n_epochs: 2
         verbose: true
         save_top_k: 1
-<<<<<<< HEAD
-  max_epochs: 2
-=======
   max_epochs: 1
->>>>>>> e8f0987a
   check_val_every_n_epoch: 1
   log_every_n_steps: 20
   enable_checkpointing: true
